<?php

declare(strict_types=1);

namespace Dbp\Relay\BlobBundle\Tests;

use ApiPlatform\Symfony\Bundle\Test\Client;
use Dbp\Relay\BlobBundle\ApiPlatform\CreateFileDataAction;
use Dbp\Relay\BlobBundle\Authorization\AuthorizationService;
use Dbp\Relay\BlobBundle\Configuration\BucketConfig;
use Dbp\Relay\BlobBundle\Configuration\ConfigurationService;
use Dbp\Relay\BlobBundle\Entity\MetadataBackupJob;
use Dbp\Relay\BlobBundle\Helper\SignatureUtils;
use Dbp\Relay\BlobBundle\MessageHandler\MessageHandler;
use Dbp\Relay\BlobBundle\Service\BlobService;
use Dbp\Relay\BlobBundle\Task\MetadataBackupTask;
use Dbp\Relay\BlobBundle\Task\MetadataRestoreTask;
use Dbp\Relay\BlobBundle\TestUtils\BlobApiTest;
use Dbp\Relay\BlobBundle\TestUtils\BlobTestUtils;
use Dbp\Relay\BlobLibrary\Helpers\SignatureTools;
use Dbp\Relay\CoreBundle\Exception\ApiError;
use Dbp\Relay\CoreBundle\TestUtils\AbstractApiTest;
<<<<<<< HEAD
=======
use Dbp\Relay\CoreBundle\TestUtils\TestAuthorizationService;
use Dbp\Relay\CoreBundle\TestUtils\TestClient;
>>>>>>> 6e84fa5a
use Doctrine\ORM\EntityManagerInterface;
use Symfony\Component\EventDispatcher\EventDispatcher;
use Symfony\Component\HttpFoundation\File\UploadedFile;
use Symfony\Component\HttpFoundation\Request;
use Symfony\Component\Uid\Uuid;

/**
 * TODO: Refactor
 * - Split tests into smaller chunks
 * - Don't mix unit tests and API tests (which use a test client/kernel).
 */
class CurlGetTest extends AbstractApiTest
{
    private EntityManagerInterface $entityManager;

    /** @var array[] */
    private array $files;

    private string $filesBearer = '24';

    private string $metadataBackupJobBaseUrl = '/blob/metadata-backup-jobs';

    private string $metadataRestoreJobBaseUrl = '/blob/metadata-restore-jobs';

    private string $bucketLockBaseUrl = '/blob/bucket-locks';

    /**
     * @throws \Exception
     */
    protected function setUp(): void
    {
<<<<<<< HEAD
        parent::setUp();
        BlobApiTest::setUp($this->testClient->getContainer());
=======
        $kernel = self::bootKernel();
        parent::setUp();
>>>>>>> 6e84fa5a
        $this->files = [
            0 => [
                'name' => $n = 'test.txt',
                'path' => $p = __DIR__.'/'.$n,
                'content' => $c = file_get_contents($p),
                'hash' => hash('sha256', $c),
                'size' => strlen($c),
                'mime' => 'text/plain',
                'retention' => 'P1W',
            ],
            1 => [
                'name' => $n = 'Kernel.php',
                'path' => $p = __DIR__.'/'.$n,
                'content' => $c = file_get_contents($p),
                'hash' => hash('sha256', $c),
                'size' => strlen($c),
                'mime' => 'application/x-php',
                'retention' => 'P1M',
            ],
        ];
    }

    protected function tearDown(): void
    {
        parent::tearDown();

        BlobTestUtils::tearDown();
    }

    protected function setUpClient(): Client
    {
<<<<<<< HEAD
        $client = $this->testClient->getClient();
=======
        $this->testClient->setUpUser(TestClient::TEST_USER_IDENTIFIER, [], [], token: $this->filesBearer);
        $client = $this->testClient->getClient();
        $client->disableReboot(); // allows multiple requests for one client
>>>>>>> 6e84fa5a
        $this->entityManager = BlobApiTest::setUp($client->getContainer());

        return $client;
    }

    protected function getBucketConfig(Client $client): BucketConfig
    {
        $configService = $client->getContainer()->get(ConfigurationService::class);

        return $configService->getBuckets()[0];
    }

    /**
     * Integration test for get all for a prefix with empty result.
     */
    public function testGet(): void
    {
        try {
            $client = $this->setUpClient();
            $bucket = $this->getBucketConfig($client);
            $url = SignatureUtils::getSignedUrl('/blob/files', $bucket->getKey(), $bucket->getBucketId(), 'GET', ['prefix' => 'playground']);

            $options = [
                'headers' => [
<<<<<<< HEAD
=======
                    'Authorization' => "Bearer $this->filesBearer",
>>>>>>> 6e84fa5a
                    'Accept' => 'application/ld+json',
                ],
            ];
            $response = $this->testClient->request('GET', $url, $options);

            $this->assertEquals(200, $response->getStatusCode());

            $data = json_decode($response->getContent(), true, 512, JSON_THROW_ON_ERROR);
            $this->assertArrayHasKey('hydra:view', $data);
            $this->assertArrayHasKey('hydra:member', $data);
            $this->assertCount(0, $data['hydra:member'], 'More files than expected');
        } catch (\Throwable $e) {
            throw $e;
        }
    }

    /**
     * Integration test for a full life cycle: create, use and destroy a blob
     *  - create blob no 1
     *  - get all blobs: blob no 1 is available
     *  - create blob no 2
     *  - get all blobs: two blobs are available
     *  - delete all blobs for the prefix: no entries in database
     *  - get all blobs: no blobs available.
     */
    public function testPostGetDelete(): void
    {
        try {
            $client = $this->setUpClient();

            /** @var BlobService $blobService */
            $blobService = $client->getContainer()->get(BlobService::class);
            $configService = $client->getContainer()->get(ConfigurationService::class);

            $bucket = $this->getBucketConfig($client);
            $secret = $bucket->getKey();
            $bucketID = $bucket->getBucketId();

            // =======================================================
            // POST a file
            // =======================================================
            $creationTime = rawurlencode(date('c'));
            $prefix = 'playground';
            $fileName = $this->files[0]['name'];
            $fileHash = $this->files[0]['hash'];
            $notifyEmail = 'eugen.neuber@tugraz.at';
            $retentionDuration = $this->files[0]['retention'];
            $action = 'POST';

            $url = "/blob/files?bucketIdentifier=$bucketID&creationTime=$creationTime&prefix=$prefix&method=$action&notifyEmail=$notifyEmail&deleteIn=$retentionDuration";

            $data = [
                'ucs' => $this->generateSha256ChecksumFromUrl($url),
            ];

            $token = SignatureTools::createSignature($secret, $data);

            $requestPost = Request::create($url.'&sig='.$token, 'POST',
                [
                    'fileName' => $fileName,
                    'fileHash' => $fileHash,
                ],
                [],
                [
                    'file' => new UploadedFile($this->files[0]['path'], $this->files[0]['name'], $this->files[0]['mime']),
                ],
                [
                    'Authorization' => "Bearer $this->filesBearer",
                ],
                "HTTP_ACCEPT: application/ld+json\r\n"
                    .'file='.base64_encode($this->files[0]['content'])
            );

            $c = new CreateFileDataAction($blobService, $configService);
            $fileData = $c->__invoke($requestPost);

            $this->assertNotNull($fileData);
            $this->assertEquals($prefix, $fileData->getPrefix(), 'File data prefix not correct.');
            $this->assertObjectHasProperty('identifier', $fileData, 'File data has no identifier.');
            $this->assertTrue(\uuid_is_valid($fileData->getIdentifier()), 'File data identifier is not a valid UUID.');
            $this->assertEquals($this->files[0]['name'], $fileData->getFileName(), 'File name not correct.');
            $this->files[0]['uuid'] = $fileData->getIdentifier();
            $this->files[0]['created'] = $fileData->getDateCreated();
            $this->files[0]['until'] = $fileData->getDeleteAt();

            // =======================================================
            // GET all files
            // =======================================================

            $creationTime = rawurlencode(date('c'));
            $prefix = 'playground';
            $notifyEmail = 'eugen.neuber@tugraz.at';
            $action = 'GET';
            $url = "/blob/files?bucketIdentifier=$bucketID&creationTime=$creationTime&includeDeleteAt=1&method=$action&prefix=$prefix";

            $payload = [
                'ucs' => $this->generateSha256ChecksumFromUrl($url),
            ];

            $token = SignatureTools::createSignature($secret, $payload);

            $options = [
                'headers' => [
                    'Authorization' => "Bearer $this->filesBearer",
                    'Accept' => 'application/ld+json',
                ],
            ];

            $response = $client->request('GET', $url.'&sig='.$token, $options);
            $this->assertEquals(200, $response->getStatusCode());

            $data = json_decode($response->getContent(), true, 512, JSON_THROW_ON_ERROR);
            $this->assertArrayHasKey('hydra:view', $data);
            $this->assertArrayHasKey('hydra:member', $data);
            $this->assertArrayHasKey(0, $data['hydra:member']);
            $resultFile = $data['hydra:member'][0];
            $this->assertEquals($prefix, $resultFile['prefix'], 'File data prefix not correct.');
            $this->assertEquals($this->files[0]['name'], $resultFile['fileName'], 'File name not correct.');
            $this->assertEquals($this->files[0]['size'], $resultFile['fileSize'], 'File size not correct.');
            $this->assertEquals($this->files[0]['uuid'], $resultFile['identifier'], 'File identifier not correct.');
            $this->assertEquals($notifyEmail, $resultFile['notifyEmail'], 'File data notify email not correct.');
            $this->assertCount(1, $data['hydra:member'], 'More files than expected');

            // =======================================================
            // POST another file
            // =======================================================
            $creationTime = rawurlencode(date('c'));
            $prefix = 'playground';
            $notifyEmail = 'eugen.neuber@tugraz.at';
            $fileName = $this->files[1]['name'];
            $fileHash = $this->files[1]['hash'];
            $retentionDuration = $this->files[1]['retention'];
            $action = 'POST';

            $url = "/blob/files/?bucketIdentifier=$bucketID&creationTime=$creationTime&prefix=$prefix&method=$action&deleteIn=$retentionDuration&notifyEmail=$notifyEmail";

            $requestBody = [
                'fileName' => $fileName,
                'fileHash' => $fileHash,
            ];

            $payload = [
                'ucs' => $this->generateSha256ChecksumFromUrl($url),
            ];

            $token = SignatureTools::createSignature($secret, $payload);

            $requestPost = Request::create($url.'&sig='.$token, 'POST',
                [
                    'fileName' => $fileName,
                    'fileHash' => $fileHash,
                ],
                [],
                [
                    'file' => new UploadedFile($this->files[1]['path'], $this->files[1]['name'], $this->files[1]['mime']),
                ],
                [
                    'Authorization' => "Bearer $this->filesBearer",
                ],
                "HTTP_ACCEPT: application/ld+json\r\n"
                    .'file='.base64_encode($this->files[1]['content'])
            );

            $c = new CreateFileDataAction($blobService, $configService);
            $fileData = $c->__invoke($requestPost);

            $this->assertNotNull($fileData);
            $this->assertEquals($prefix, $fileData->getPrefix(), 'File data prefix not correct.');
            $this->assertObjectHasProperty('identifier', $fileData, 'File data has no identifier.');
            $this->assertTrue(\uuid_is_valid($fileData->getIdentifier()), 'File data identifier is not a valid UUID.');
            $this->assertEquals($this->files[1]['name'], $fileData->getFileName(), 'File name not correct.');
            $this->files[1]['uuid'] = $fileData->getIdentifier();
            $this->files[1]['created'] = $fileData->getDateCreated();
            $this->files[1]['until'] = $fileData->getDeleteAt();

            // =======================================================
            // GET all files
            // =======================================================
            $creationTime = rawurlencode(date('c'));
            $prefix = 'playground';
            $action = 'GET';
            $url = "/blob/files?bucketIdentifier=$bucketID&creationTime=$creationTime&includeDeleteAt=1&method=$action&prefix=$prefix";

            $payload = [
                'ucs' => $this->generateSha256ChecksumFromUrl($url),
            ];

            $token = SignatureTools::createSignature($secret, $payload);

            $response = $client->request('GET', $url.'&sig='.$token, $options);
            $this->assertEquals(200, $response->getStatusCode());

            $data = json_decode($response->getContent(), true, 512, JSON_THROW_ON_ERROR);
            $this->assertArrayHasKey('hydra:view', $data);
            $this->assertArrayHasKey('hydra:member', $data);
            $this->assertCount(2, $data['hydra:member'], 'More files than expected');
            foreach ($data['hydra:member'] as $resultFile) {
                $found = false;
                foreach ($this->files as $file) {
                    if ($file['uuid'] === $resultFile['identifier']) {
                        $found = true;
                        $this->assertEquals($prefix, $resultFile['prefix'], 'File prefix not correct.');
                        $this->assertEquals($file['name'], $resultFile['fileName'], 'File name not correct.');
                        $this->assertEquals($file['size'], $resultFile['fileSize'], 'File size not correct.');
                        $until = $file['created']->add(new \DateInterval($file['retention']));
                        $this->assertEquals(
                            $until->format('c'),
                            $resultFile['deleteAt'],
                            'File retention time not correct.'
                        );

                        break;
                    }
                }
                $this->assertTrue($found, 'Uploaded file not found.');
            }

            // =======================================================
            // DELETE all files
            // =======================================================
            foreach ($data['hydra:member'] as $resultFile) {
                $url = "/blob/files/{$resultFile['identifier']}?bucketIdentifier=$bucketID&includeDeleteAt=1&creationTime=$creationTime&method=DELETE";

                $payload = [
                    'ucs' => $this->generateSha256ChecksumFromUrl($url),
                ];

                $token = SignatureTools::createSignature($secret, $payload);

                $response = $client->request('DELETE', $url.'&sig='.$token, $options);

                $this->assertEquals(204, $response->getStatusCode());
            }

            // =======================================================
            // GET all files
            // =======================================================
            $creationTime = rawurlencode(date('c'));
            $prefix = 'playground';
            $action = 'GET';
            $url = "/blob/files?bucketIdentifier=$bucketID&creationTime=$creationTime&includeDeleteAt=1&method=$action&prefix=$prefix";

            $payload = [
                'ucs' => $this->generateSha256ChecksumFromUrl($url),
            ];

            $token = SignatureTools::createSignature($secret, $payload);
            $options = [
                'headers' => [
                    'Authorization' => "Bearer $this->filesBearer",
                ],
            ];

            $client = $this->setUpClient();

            $response = $client->request('GET', $url.'&sig='.$token, $options);

            $this->assertEquals(200, $response->getStatusCode());

            $data = json_decode($response->getContent(), true, 512, JSON_THROW_ON_ERROR);
            $this->assertArrayHasKey('hydra:view', $data);
            $this->assertArrayHasKey('hydra:member', $data);
            $this->assertCount(0, $data['hydra:member'], 'More files than expected');
        } catch (\Throwable $e) {
            throw $e;
        }
    }

    /**
     * Integration test for a full life cycle: create, use by id and destroy by id
     *  - create blob no 1
     *  - get blob no 1 by id: blob no 1 is available
     *  - delete blob no 1: no entries in database
     *  - get all blobs: no blobs available.
     */
    public function testGetDeleteById(): void
    {
        try {
            $client = $this->setUpClient();
            /** @var BlobService $blobService */
            $blobService = $client->getContainer()->get(BlobService::class);
            /** @var ConfigurationService $configService */
            $configService = $client->getContainer()->get(ConfigurationService::class);

            $bucket = $configService->getBuckets()[0];
            $secret = $bucket->getKey();
            $bucketID = $bucket->getBucketId();
            $creationTime = rawurlencode(date('c'));
            $prefix = 'playground';
            $notifyEmail = 'eugen.neuber@tugraz.at';
            $action = 'POST';
            $fileName = $this->files[0]['name'];
            $fileHash = $this->files[0]['hash'];
            $retentionDuration = $this->files[0]['retention'];

            $url = "/blob/files?bucketIdentifier=$bucketID&prefix=$prefix&creationTime=$creationTime&method=$action&notifyEmail=$notifyEmail&deleteIn=$retentionDuration";

            // =======================================================
            // POST a file
            // =======================================================
            $payload = [
                'ucs' => $this->generateSha256ChecksumFromUrl($url),
            ];

            $token = SignatureTools::createSignature($secret, $payload);

            $requestPost = Request::create($url.'&sig='.$token, 'POST',
                [
                    'fileName' => $fileName,
                    'fileHash' => $fileHash,
                ],
                [],
                [
                    'file' => new UploadedFile($this->files[0]['path'], $this->files[0]['name'], $this->files[0]['mime']),
                ],
                [
                    'Authorization' => "Bearer $this->filesBearer",
                ],
                "HTTP_ACCEPT: application/ld+json\r\n"
                .'file='.base64_encode($this->files[0]['content'])
            );

            $c = new CreateFileDataAction($blobService, $configService);
            $fileData = $c->__invoke($requestPost);

            $this->assertNotNull($fileData);
            $this->assertEquals($prefix, $fileData->getPrefix(), 'File data prefix not correct.');
            $this->assertObjectHasProperty('identifier', $fileData, 'File data has no identifier.');
            $this->assertTrue(\uuid_is_valid($fileData->getIdentifier()), 'File data identifier is not a valid UUID.');
            $this->assertEquals($this->files[0]['name'], $fileData->getFileName(), 'File name not correct.');
            $this->files[0]['uuid'] = $fileData->getIdentifier();
            $this->files[0]['created'] = $fileData->getDateCreated();
            $this->files[0]['until'] = $fileData->getDeleteAt();

            // =======================================================
            // GET a file by id
            // =======================================================
            $url = SignatureUtils::getSignedUrl('/blob/files/'.$this->files[0]['uuid'], $secret, $bucketID, 'GET', ['includeDeleteAt' => '1']);
            $options = [
                'headers' => [
                    'Authorization' => "Bearer $this->filesBearer",
                ],
            ];

            $provider = $blobService->getDatasystemProvider($fileData->getInternalBucketId());
            $this->assertTrue($provider->hasFile($fileData->getInternalBucketId(), $this->files[0]['uuid']));

            $response = $client->request('GET', $url, $options);
            $this->assertEquals(200, $response->getStatusCode());
            // TODO: further checks...

            // =======================================================
            // DELETE a file by id
            // =======================================================
            $url = "/blob/files/{$this->files[0]['uuid']}?bucketIdentifier=$bucketID&prefix=$prefix&creationTime=$creationTime&includeDeleteAt=1&method=DELETE";

            $payload = [
                'ucs' => $this->generateSha256ChecksumFromUrl($url),
            ];

            $token = SignatureTools::createSignature($secret, $payload);

            $options = [
                'headers' => [
                    'Authorization' => "Bearer $this->filesBearer",
                    'Accept' => 'application/ld+json',
                ],
            ];

            $response = $client->request('DELETE', $url.'&sig='.$token, $options);
            $this->assertEquals(204, $response->getStatusCode());
            // TODO: further checks...

            $query = $this->entityManager->getConnection()->createQueryBuilder();
            $this->files = $query->select('*')
                ->from('blob_files')
                ->where("prefix = '$prefix' AND internal_bucket_id = '$bucketID' AND identifier = '{$this->files[0]['uuid']}'")
                ->fetchAllAssociativeIndexed();
            $this->assertEmpty($this->files, 'Files not deleted');

            // =======================================================
            // GET all files
            // =======================================================
            $url = "/blob/files?bucketIdentifier=$bucketID&creationTime=$creationTime&includeDeleteAt=1&method=GET&prefix=$prefix";

            $payload = [
                'ucs' => $this->generateSha256ChecksumFromUrl($url),
            ];

            $token = SignatureTools::createSignature($secret, $payload);
            $client = $this->setUpClient();

            $response = $client->request('GET', $url.'&sig='.$token, $options);

            $this->assertEquals(200, $response->getStatusCode());

            $data = json_decode($response->getContent(), true, 512, JSON_THROW_ON_ERROR);
            $this->assertArrayHasKey('hydra:view', $data);
            $this->assertArrayHasKey('hydra:member', $data);
            $this->assertCount(0, $data['hydra:member'], 'More files than expected');
        } catch (\Throwable $e) {
            throw $e;
        }
    }

    /**
     * Integration test: get all with expired token creation time.
     */
    public function testGetExpired(): void
    {
        try {
            $client = $this->setUpClient();
            $configService = $client->getContainer()->get(ConfigurationService::class);

            // =======================================================
            // GET a file with expired token
            // =======================================================
            $bucket = $configService->getBuckets()[0];
            $secret = $bucket->getKey();
            $bucketID = $bucket->getBucketID();
            $creationTime = rawurlencode(date('c', time() - 3600));
            $prefix = 'playground';

            $url = "/blob/files?bucketIdentifier=$bucketID&creationTime=$creationTime&includeDeleteAt=1&method=GET&prefix=$prefix";

            $payload = [
                'ucs' => $this->generateSha256ChecksumFromUrl($url),
            ];

            $token = SignatureTools::createSignature($secret, $payload);

            $options = [
                'headers' => [
                    'Accept' => 'application/ld+json',
                ],
            ];

            $response = $client->request('GET', $url.'&sig='.$token, $options);

            $this->assertEquals(403, $response->getStatusCode());
        } catch (\Throwable $e) {
            throw $e;
        }
    }

    /**
     * Integration test: get and delete blob with unknown id.
     */
    public function testGetDeleteByUnknownId(): void
    {
        try {
            $client = $this->setUpClient();
            /** @var ConfigurationService $configService */
            $configService = $client->getContainer()->get(ConfigurationService::class);

            $bucket = $configService->getBuckets()[0];
            $secret = $bucket->getKey();
            $bucketID = $bucket->getBucketId();
            $creationTime = rawurlencode(date('c'));
            $prefix = 'playground';
            $uuid = Uuid::v4();

            // =======================================================
            // GET a file by unknown id
            // =======================================================
            $url = "/blob/files/{$uuid}?prefix=$prefix&bucketIdentifier=$bucketID&creationTime=$creationTime&method=GET";

            $payload = [
                'ucs' => $this->generateSha256ChecksumFromUrl($url),
            ];

            $token = SignatureTools::createSignature($secret, $payload);

            $response = $client->request('GET', $url.'&sig='.$token, []);

            $this->assertEquals(404, $response->getStatusCode());

            // =======================================================
            // DELETE a file by unknown id
            // =======================================================
            $url = "/blob/files/{$uuid}?prefix=$prefix&bucketIdentifier=$bucketID&creationTime=$creationTime&method=DELETE";

            $payload = [
                'ucs' => $this->generateSha256ChecksumFromUrl($url),
            ];

            $token = SignatureTools::createSignature($secret, $payload);

            $options = [
                'headers' => [
                    'Accept' => 'application/ld+json',
                ],
            ];

            $response = $client->request('DELETE', $url.'&sig='.$token, $options);

            $this->assertEquals(404, $response->getStatusCode());
        } catch (\Throwable $e) {
            throw $e;
        }
    }

    /**
     * Integration test: create with wrong method.
     */
    public function testPostWithWrongAction(): void
    {
        try {
            $client = $this->setUpClient();
            /** @var BlobService $blobService */
            $blobService = $client->getContainer()->get(BlobService::class);
            $configService = $client->getContainer()->get(ConfigurationService::class);

            $bucket = $configService->getBuckets()[0];
            $secret = $bucket->getKey();
            $bucketID = $bucket->getBucketID();
            $creationTime = rawurlencode(date('c'));
            $prefix = 'playground';
            $notifyEmail = 'eugen.neuber@tugraz.at';
            $fileName = $this->files[0]['name'];
            $fileHash = $this->files[0]['hash'];
            $retentionDuration = $this->files[0]['retention'];

            $url = "/blob/files?bucketIdentifier=$bucketID&prefix=$prefix&creationTime=$creationTime";

            // =======================================================
            // POST a file
            // =======================================================
            $action = 'GET';

            $url = "/blob/files/?bucketIdentifier=$bucketID&creationTime=$creationTime&prefix=$prefix&method=$action";

            $payload = [
                'ucs' => $this->generateSha256ChecksumFromUrl($url),
            ];

            $token = SignatureTools::createSignature($secret, $payload);

            $requestPost = Request::create($url.'&sig='.$token, 'POST',
                [
                    'fileName' => $fileName,
                    'fileHash' => $fileHash,
                    'notifyEmail' => $notifyEmail,
                    'retentionDuration' => $retentionDuration,
                ],
                [],
                [
                    'file' => new UploadedFile($this->files[0]['path'], $this->files[0]['name'], $this->files[0]['mime']),
                ],
                [],
                "HTTP_ACCEPT: application/ld+json\r\n"
                .'file='.base64_encode($this->files[0]['content'])
            );

            $c = new CreateFileDataAction($blobService, $configService);
            $fileData = $c->__invoke($requestPost);
            $this->fail('    FileData incorrectly saved: '.$fileData->getIdentifier());
        } catch (ApiError $e) {
            $this->assertEquals(405, $e->getStatusCode());
        } catch (\Throwable $e) {
            throw $e;
        }
    }

    /**
     * Integration test: get all with wrong method.
     */
    public function testGetAllWithWrongAction(): void
    {
        try {
            $client = $this->setUpClient();
            /** @var BlobService $blobService */
            $blobService = $client->getContainer()->get(BlobService::class);
            $configService = $client->getContainer()->get(ConfigurationService::class);

            $bucket = $configService->getBuckets()[0];
            $secret = $bucket->getKey();
            $bucketID = $bucket->getBucketID();
            $creationTime = rawurlencode(date('c'));
            $prefix = 'playground';

            // =======================================================
            // GET all files
            // =======================================================
            $url = "/blob/files?bucketIdentifier=$bucketID&prefix=$prefix&creationTime=$creationTime&method=DELETE";

            $payload = [
                'ucs' => $this->generateSha256ChecksumFromUrl($url),
            ];

            $token = SignatureTools::createSignature($secret, $payload);

            $options = [
                'headers' => [
                    'Accept' => 'application/ld+json',
                ],
            ];

            $response = $client->request('GET', $url.'&sig='.$token, $options);

            $this->assertEquals(405, $response->getStatusCode());
        } catch (\Throwable $e) {
            throw $e;
        }
    }

    /**
     * Integration test: get one with wrong method.
     */
    public function testGETWithWrongAction(): void
    {
        try {
            $client = $this->setUpClient();
            /** @var BlobService $blobService */
            $blobService = $client->getContainer()->get(BlobService::class);
            $configService = $client->getContainer()->get(ConfigurationService::class);

            $bucket = $configService->getBuckets()[0];
            $secret = $bucket->getKey();
            $bucketID = $bucket->getBucketID();
            $creationTime = rawurlencode(date('c'));
            $prefix = 'playground';

            // =======================================================
            // GET one file
            // =======================================================
            $actions = ['GET', 'DELETE', 'DELETE', 'PATCH', 'POST'];

            // =======================================================
            // POST a file
            // =======================================================
            $creationTime = rawurlencode(date('c'));
            $prefix = 'playground';
            $fileName = $this->files[0]['name'];
            $fileHash = $this->files[0]['hash'];
            $notifyEmail = 'eugen.neuber@tugraz.at';
            $retentionDuration = $this->files[0]['retention'];
            $action = 'POST';

            $url = "/blob/files/?bucketIdentifier=$bucketID&creationTime=$creationTime&prefix=$prefix&method=$action&notifyEmail=$notifyEmail&deleteIn=$retentionDuration";

            $data = [
                'ucs' => $this->generateSha256ChecksumFromUrl($url),
            ];

            $token = SignatureTools::createSignature($secret, $data);

            $requestPost = Request::create($url.'&sig='.$token, 'POST',
                [
                    'fileName' => $fileName,
                    'fileHash' => $fileHash,
                ],
                [],
                [
                    'file' => new UploadedFile($this->files[0]['path'], $this->files[0]['name'], $this->files[0]['mime']),
                ], [],
                "HTTP_ACCEPT: application/ld+json\r\n"
                .'file='.base64_encode($this->files[0]['content'])
                ."&fileName={$this->files[0]['name']}&prefix=$prefix&bucketIdentifier=$bucketID"
            );

            $c = new CreateFileDataAction($blobService, $configService);
            try {
                $fileData = $c->__invoke($requestPost);
            } catch (\Throwable $e) {
                throw $e;
            }

            $this->assertNotNull($fileData);
            $this->assertEquals($prefix, $fileData->getPrefix(), 'File data prefix not correct.');
            $this->assertObjectHasProperty('identifier', $fileData, 'File data has no identifier.');
            $this->assertTrue(\uuid_is_valid($fileData->getIdentifier()), 'File data identifier is not a valid UUID.');
            $this->assertEquals($this->files[0]['name'], $fileData->getFileName(), 'File name not correct.');
            $this->files[0]['uuid'] = $fileData->getIdentifier();
            $this->files[0]['created'] = $fileData->getDateCreated();
            $this->files[0]['until'] = $fileData->getDeleteAt();

            // =======================================================
            // GET one file with wrong action
            // =======================================================

            foreach ($actions as $action) {
                if ($action === 'GET') {
                    continue;
                }
                $url = '/blob/files/'.$fileData->getIdentifier()."?bucketIdentifier=$bucketID&creationTime=$creationTime&method=".$action;
                $payload = [
                    'ucs' => $this->generateSha256ChecksumFromUrl($url),
                ];

                $token = SignatureTools::createSignature($secret, $payload);

                $options = [
                    'headers' => [
                        'Accept' => 'application/ld+json',
                    ],
                ];

                $response = $client->request('GET', $url.'&sig='.$token, $options);

                $this->assertEquals(405, $response->getStatusCode());
            }
        } catch (\Throwable $e) {
            throw $e;
        }
    }

    /**
     * Integration test: PATCH one with wrong method.
     */
    public function testPATCHWithWrongAction(): void
    {
        try {
            $client = $this->setUpClient();
            /** @var BlobService $blobService */
            $blobService = $client->getContainer()->get(BlobService::class);
            $configService = $client->getContainer()->get(ConfigurationService::class);

            $bucket = $configService->getBuckets()[0];
            $secret = $bucket->getKey();
            $bucketID = $bucket->getBucketID();
            $creationTime = rawurlencode(date('c'));
            $prefix = 'playground';

            // =======================================================
            // PATCH one file
            // =======================================================
            $actions = ['GET', 'DELETE', 'DELETE', 'GET', 'POST'];

            // =======================================================
            // POST a file
            // =======================================================
            $creationTime = rawurlencode(date('c'));
            $prefix = 'playground';
            $fileName = $this->files[0]['name'];
            $fileHash = $this->files[0]['hash'];
            $notifyEmail = 'eugen.neuber@tugraz.at';
            $retentionDuration = $this->files[0]['retention'];
            $action = 'POST';

            $url = "/blob/files/?bucketIdentifier=$bucketID&creationTime=$creationTime&prefix=$prefix&method=$action&notifyEmail=$notifyEmail&deleteIn=$retentionDuration";

            $data = [
                'ucs' => $this->generateSha256ChecksumFromUrl($url),
            ];

            $token = SignatureTools::createSignature($secret, $data);

            $requestPost = Request::create($url.'&sig='.$token, 'POST',
                [
                    'fileName' => $fileName,
                    'fileHash' => $fileHash,
                ],
                [],
                [
                    'file' => new UploadedFile($this->files[0]['path'], $this->files[0]['name'], $this->files[0]['mime']),
                ],
                [],
                "HTTP_ACCEPT: application/ld+json\r\n"
                .'file='.base64_encode($this->files[0]['content'])
            );
            $eventDispatcher = new EventDispatcher();
            $c = new CreateFileDataAction($blobService, $configService);
            try {
                $fileData = $c->__invoke($requestPost);
            } catch (\Throwable $e) {
                throw $e;
            }

            $this->assertNotNull($fileData);
            $this->assertEquals($prefix, $fileData->getPrefix(), 'File data prefix not correct.');
            $this->assertObjectHasProperty('identifier', $fileData, 'File data has no identifier.');
            $this->assertTrue(\uuid_is_valid($fileData->getIdentifier()), 'File data identifier is not a valid UUID.');
            $this->assertEquals($this->files[0]['name'], $fileData->getFileName(), 'File name not correct.');
            $this->files[0]['uuid'] = $fileData->getIdentifier();
            $this->files[0]['created'] = $fileData->getDateCreated();
            $this->files[0]['until'] = $fileData->getDeleteAt();

            // =======================================================
            // PATCH one file with wrong action
            // =======================================================

            foreach ($actions as $action) {
                $url = '/blob/files/'.$fileData->getIdentifier()."?bucketIdentifier=$bucketID&creationTime=$creationTime&prefix=$prefix&method=$action&fileName=$fileName";

                $payload = [
                    'ucs' => $this->generateSha256ChecksumFromUrl($url),
                ];

                $token = SignatureTools::createSignature($secret, $payload);

                $options = [
                    'headers' => [
                        'Authorization' => "Bearer $this->filesBearer",
                        'Accept' => 'application/ld+json',
                        'Content-Type' => 'application/merge-patch+json',
                    ],
                ];

                $client = $this->setUpClient();
                $response = $client->request('PATCH', $url.'&sig='.$token, $options);

                $this->assertEquals(405, $response->getStatusCode());
            }
        } catch (\Throwable $e) {
            throw $e;
        }
    }

    /**
     * Integration test: PATCH one.
     */
    public function testPATCH(): void
    {
        try {
            $client = $this->setUpClient();
            /** @var BlobService $blobService */
            $blobService = $client->getContainer()->get(BlobService::class);
            $configService = $client->getContainer()->get(ConfigurationService::class);

            $bucket = $configService->getBuckets()[0];
            $secret = $bucket->getKey();
            $bucketID = $bucket->getBucketID();

            // =======================================================
            // PATCH one file
            // =======================================================

            // =======================================================
            // POST a file
            // =======================================================
            $creationTime = rawurlencode(date('c'));
            $prefix = 'playground';
            $fileName = $this->files[0]['name'];
            $fileHash = $this->files[0]['hash'];
            $notifyEmail = 'eugen.neuber@tugraz.at';
            $retentionDuration = $this->files[0]['retention'];
            $action = 'POST';

            $url = "/blob/files/?bucketIdentifier=$bucketID&creationTime=$creationTime&prefix=$prefix&method=$action&notifyEmail=$notifyEmail&deleteIn=$retentionDuration";

            $data = [
                'ucs' => $this->generateSha256ChecksumFromUrl($url),
            ];

            $token = SignatureTools::createSignature($secret, $data);

            $requestPost = Request::create($url.'&sig='.$token, 'POST',
                [
                    'fileName' => $fileName,
                    'fileHash' => $fileHash,
                ],
                [],
                [
                    'file' => new UploadedFile($this->files[0]['path'], $this->files[0]['name'], $this->files[0]['mime']),
                ],
                [
                    'Authorization' => "Bearer $this->filesBearer",
                ],
                "HTTP_ACCEPT: application/ld+json\r\n"
                .'file='.base64_encode($this->files[0]['content'])
                ."&fileName={$this->files[0]['name']}&prefix=$prefix&bucketIdentifier=$bucketID"
            );
            $c = new CreateFileDataAction($blobService, $configService);
            try {
                $fileData = $c->__invoke($requestPost);
            } catch (\Throwable $e) {
                throw $e;
            }

            $this->assertNotNull($fileData);
            $this->assertEquals($prefix, $fileData->getPrefix(), 'File data prefix not correct.');
            $this->assertObjectHasProperty('identifier', $fileData, 'File data has no identifier.');
            $this->assertTrue(\uuid_is_valid($fileData->getIdentifier()), 'File data identifier is not a valid UUID.');
            $this->assertEquals($this->files[0]['name'], $fileData->getFileName(), 'File name not correct.');
            $this->files[0]['uuid'] = $fileData->getIdentifier();
            $this->files[0]['created'] = $fileData->getDateCreated();
            $this->files[0]['until'] = $fileData->getDeleteAt();

            // =======================================================
            // PATCH one file
            // =======================================================
            $action = 'PATCH';
            $newFileName = 'Test1.php';

            $url = '/blob/files/'.$fileData->getIdentifier()."?bucketIdentifier=$bucketID&creationTime=$creationTime&includeDeleteAt=1&method=$action&prefix=$prefix";

            $payload = [
                'ucs' => $this->generateSha256ChecksumFromUrl($url),
            ];

            $token = SignatureTools::createSignature($secret, $payload);

            $options = [
                'headers' => [
                    'Authorization' => "Bearer $this->filesBearer",
                    'Accept' => 'application/ld+json',
                    'Content-Type' => 'multipart/form-data; boundary=--------------------------1',
                ],
                'body' => "----------------------------1\r\nContent-Disposition: form-data; name=\"fileName\"\r\n\r\n$newFileName\r\n----------------------------1--\r\n",
            ];

            $response = $client->request('PATCH', $url.'&sig='.$token, $options);
            $this->assertEquals(200, $response->getStatusCode());

            $action = 'GET';
            $url = '/blob/files/'.$fileData->getIdentifier()."?bucketIdentifier=$bucketID&creationTime=$creationTime&includeDeleteAt=1&method=$action";

            $payload = [
                'ucs' => $this->generateSha256ChecksumFromUrl($url),
            ];

            $token = SignatureTools::createSignature($secret, $payload);

            $options2 = [
                'headers' => [
                    'Authorization' => "Bearer $this->filesBearer",
                ],
            ];

            $response = $client->request('GET', $url.'&sig='.$token, $options2);
            $this->assertEquals(200, $response->getStatusCode());
            // check if fileName was indeed changed
            $this->assertEquals($newFileName, json_decode($response->getContent())->fileName);
        } catch (\Throwable $e) {
            throw $e;
        }
    }

    /**
     * Integration test: try to call all methods with wrong methods.
     */
    public function testAllMethodsWithWrongActions(): void
    {
        try {
            $client = $this->setUpClient();
            /** @var BlobService $blobService */
            $blobService = $client->getContainer()->get(BlobService::class);
            $configService = $client->getContainer()->get(ConfigurationService::class);

            $bucket = $configService->getBuckets()[0];
            $secret = $bucket->getKey();
            $bucketID = $bucket->getBucketID();
            $creationTime = rawurlencode(date('c'));
            $prefix = 'playground';

            $actions = ['GET', 'DELETE', 'DELETE', 'GET', 'POST', 'PATCH'];
            $methods = ['GET', 'POST', 'DELETE', 'PATCH'];

            // =======================================================
            // POST a file
            // =======================================================

            $creationTime = rawurlencode(date('c'));
            $prefix = 'playground';
            $fileName = $this->files[0]['name'];
            $fileHash = $this->files[0]['hash'];
            $notifyEmail = 'eugen.neuber@tugraz.at';
            $retentionDuration = $this->files[0]['retention'];
            $action = 'POST';

            $url = "/blob/files/?bucketIdentifier=$bucketID&creationTime=$creationTime&prefix=$prefix&method=$action&notifyEmail=$notifyEmail&deleteIn=$retentionDuration";

            $data = [
                'ucs' => $this->generateSha256ChecksumFromUrl($url),
            ];

            $token = SignatureTools::createSignature($secret, $data);

            $requestPost = Request::create($url.'&sig='.$token, 'POST',
                [
                    'fileName' => $fileName,
                    'fileHash' => $fileHash,
                ],
                [],
                [
                    'file' => new UploadedFile($this->files[0]['path'], $this->files[0]['name'], $this->files[0]['mime']),
                ],
                [],
                "HTTP_ACCEPT: application/ld+json\r\n"
                .'file='.base64_encode($this->files[0]['content'])
                ."&fileName={$this->files[0]['name']}&prefix=$prefix&bucketIdentifier=$bucketID"
            );
            $c = new CreateFileDataAction($blobService, $configService);
            $fileData = $c->__invoke($requestPost);

            $this->assertNotNull($fileData);
            $this->assertEquals($prefix, $fileData->getPrefix(), 'File data prefix not correct.');
            $this->assertObjectHasProperty('identifier', $fileData, 'File data has no identifier.');
            $this->assertTrue(\uuid_is_valid($fileData->getIdentifier()), 'File data identifier is not a valid UUID.');
            $this->assertEquals($this->files[0]['name'], $fileData->getFileName(), 'File name not correct.');
            $this->files[0]['uuid'] = $fileData->getIdentifier();
            $this->files[0]['created'] = $fileData->getDateCreated();
            $this->files[0]['until'] = $fileData->getDeleteAt();

            // =======================================================
            // Test methods with wrong method
            // =======================================================

            foreach ($methods as $method) {
                foreach ($actions as $action) {
                    if ($method === substr($action, 0, strlen($method))) {
                        continue;
                    }
                    $url = "/blob/files?bucketIdentifier=$bucketID&creationTime=$creationTime&prefix=$prefix&method=$action&fileName=$fileName";

                    $payload = [
                        'ucs' => $this->generateSha256ChecksumFromUrl($url),
                    ];

                    $token = SignatureTools::createSignature($secret, $payload);

                    $options = [
                        'headers' => [
                            'Accept' => 'application/ld+json',
                            'Content-Type' => ($method === 'PATCH') ? 'application/merge-patch+json' : (($method === 'POST') ? 'multipart/form-data' : 'application/ld+json'),
                            'Authorization' => "Bearer $this->filesBearer",
                        ],
                    ];

                    $client = $this->setUpClient();
                    $response = $client->request($method, $url.'&sig='.$token, $options);
                    $this->assertEquals(405, $response->getStatusCode());
                }
            }
        } catch (\Throwable $e) {
            throw $e;
        }
    }

    /**
     * Integration test: param includeData=1 should lead to a 200 with included base64 data.
     */
    public function testRedirectToBinary(): void
    {
        try {
            $client = $this->setUpClient();
            /** @var BlobService $blobService */
            $blobService = $client->getContainer()->get(BlobService::class);
            $configService = $client->getContainer()->get(ConfigurationService::class);

            $bucket = $configService->getBuckets()[0];
            $secret = $bucket->getKey();
            $bucketID = $bucket->getBucketID();
            $creationTime = rawurlencode(date('c'));
            $prefix = 'playground';

            // =======================================================
            // POST two files
            // =======================================================

            for ($i = 0; $i < 2; ++$i) {
                $creationTime = rawurlencode(date('c'));
                $fileName = $this->files[$i]['name'];
                $fileHash = $this->files[$i]['hash'];
                $notifyEmail = 'eugen.neuber@tugraz.at';
                $retentionDuration = $this->files[$i]['retention'];
                $action = 'POST';

                $url = "/blob/files/?bucketIdentifier=$bucketID&creationTime=$creationTime&prefix=$prefix&method=$action&notifyEmail=$notifyEmail&deleteIn=$retentionDuration";

                $data = [
                    'ucs' => $this->generateSha256ChecksumFromUrl($url),
                ];

                $token = SignatureTools::createSignature($secret, $data);

                $requestPost = Request::create($url.'&sig='.$token, 'POST',
                    [
                        'fileName' => $fileName,
                        'fileHash' => $fileHash,
                    ],
                    [],
                    [
                        'file' => new UploadedFile($this->files[$i]['path'], $this->files[$i]['name'], $this->files[$i]['mime']),
                    ],
                    [],
                    "HTTP_ACCEPT: application/ld+json\r\n"
                    .'file='.base64_encode($this->files[$i]['content'])
                );
                $eventDispatcher = new EventDispatcher();
                $c = new CreateFileDataAction($blobService, $configService);
                $fileData = $c->__invoke($requestPost);

                $this->assertNotNull($fileData);
                $this->assertEquals($prefix, $fileData->getPrefix(), 'File data prefix not correct.');
                $this->assertObjectHasProperty('identifier', $fileData, 'File data has no identifier.');
                $this->assertTrue(\uuid_is_valid($fileData->getIdentifier()), 'File data identifier is not a valid UUID.');
                $this->assertEquals($this->files[$i]['name'], $fileData->getFileName(), 'File name not correct.');
                $this->files[$i]['uuid'] = $fileData->getIdentifier();
                $this->files[$i]['created'] = $fileData->getDateCreated();
                $this->files[$i]['until'] = $fileData->getDeleteAt();
            }

            // =======================================================
            // GET all files in prefix playground
            // =======================================================
            $url = '/blob/files/'.$this->files[0]['uuid']."?bucketIdentifier=$bucketID&creationTime=$creationTime&includeData=1&includeDeleteAt=1&method=GET&prefix=$prefix";

            $payload = [
                'ucs' => $this->generateSha256ChecksumFromUrl($url),
            ];

            $token = SignatureTools::createSignature($secret, $payload);

            $options = [
                'headers' => [
                    'Authorization' => "Bearer $this->filesBearer",
                    'Accept' => 'application/ld+json',
                ],
            ];

            $response = $client->request('GET', $url.'&sig='.$token, $options);
            $this->assertEquals(200, $response->getStatusCode());
            // check if the one created element is there
            $members = json_decode($response->getContent(), true);
            $expected = 'data:'.$this->files[0]['mime'].';base64';
            $this->assertEquals($expected, substr($members['contentUrl'], 0, strlen($expected)));
        } catch (\Throwable $e) {
            throw $e;
        }
    }

    /**
     * Integration test: missing param should lead to a 400 error.
     */
    public function testOperationsWithMissingParameters(): void
    {
        try {
            $client = $this->setUpClient();
            /** @var BlobService $blobService */
            $blobService = $client->getContainer()->get(BlobService::class);
            $configService = $client->getContainer()->get(ConfigurationService::class);

            $bucket = $configService->getBuckets()[0];
            $secret = $bucket->getKey();
            $bucketID = $bucket->getBucketID();
            $prefix = 'playground';

            // =======================================================
            // POST file
            // =======================================================

            $creationTime = rawurlencode(date('c'));
            $fileName = $this->files[0]['name'];
            $fileHash = $this->files[0]['hash'];
            $notifyEmail = 'eugen.neuber@tugraz.at';
            $retentionDuration = $this->files[0]['retention'];
            $action = 'POST';

            $url = "/blob/files/?bucketIdentifier=$bucketID&creationTime=$creationTime&prefix=$prefix&method=$action&notifyEmail=$notifyEmail&deleteIn=$retentionDuration";

            $data = [
                'ucs' => $this->generateSha256ChecksumFromUrl($url),
            ];

            $token = SignatureTools::createSignature($secret, $data);

            $requestPost = Request::create($url.'&sig='.$token, 'POST',
                [
                    'fileName' => $fileName,
                    'fileHash' => $fileHash,
                ],
                [],
                [
                    'file' => new UploadedFile($this->files[0]['path'], $this->files[0]['name'], $this->files[0]['mime']),
                ],
                [],
                "HTTP_ACCEPT: application/ld+json\r\n"
                .'file='.base64_encode($this->files[0]['content'])
                ."&fileName={$this->files[0]['name']}&prefix=$prefix&bucketIdentifier=$bucketID"
            );
            $c = new CreateFileDataAction($blobService, $configService);
            try {
                $fileData = $c->__invoke($requestPost);
            } catch (\Throwable $e) {
                throw $e;
            }

            $this->assertNotNull($fileData);
            $this->assertEquals($prefix, $fileData->getPrefix(), 'File data prefix not correct.');
            $this->assertObjectHasProperty('identifier', $fileData, 'File data has no identifier.');
            $this->assertTrue(\uuid_is_valid($fileData->getIdentifier()), 'File data identifier is not a valid UUID.');
            $this->assertEquals($this->files[0]['name'], $fileData->getFileName(), 'File name not correct.');
            $this->files[0]['uuid'] = $fileData->getIdentifier();
            $this->files[0]['created'] = $fileData->getDateCreated();
            $this->files[0]['until'] = $fileData->getDeleteAt();

            // =======================================================
            // GET, DELETE all files in prefix playground without creationTime, sig, action, bucketID, prefix
            // =======================================================
            $actions = [
                0 => 'GET',
            ];

            foreach ($actions as $action) {
                $params = [
                    0 => "bucketIdentifier=$bucketID",
                    1 => "creationTime=$creationTime",
                    2 => "method=$action",
                    3 => 'sig=',
                ];

                for ($i = 0; $i < count($params) - 1; ++$i) {
                    $baseUrl = '/blob/files';

                    // first param needs ?
                    $connector = '?';

                    for ($j = 0; $j < count($params) - 1; ++$j) {
                        if ($i === $j) {
                            continue;
                        }

                        $baseUrl = $baseUrl.$connector.$params[$j];
                        // all other params need &
                        $connector = '&';
                    }

                    $payload = [
                        'ucs' => $this->generateSha256ChecksumFromUrl($baseUrl),
                    ];

                    $token = SignatureTools::createSignature($secret, $payload);

                    $options = [
                        'headers' => [
                            'Authorization' => "Bearer $this->filesBearer",
                            'Accept' => 'application/ld+json',
                        ],
                    ];

                    $client = $this->setUpClient();

                    $response = $client->request($action, $baseUrl.$token, $options);
                    $this->assertEquals(400, $response->getStatusCode());
                }
            }

            // =======================================================
            // GET, DELETE all files in prefix playground without creationTime, sig, action, bucketID, prefix
            // =======================================================
            $actions = [
                0 => 'GET',
                1 => 'DELETE',
            ];

            foreach ($actions as $action) {
                $params = [
                    0 => "bucketIdentifier=$bucketID",
                    1 => "creationTime=$creationTime",
                    2 => "method=$action",
                    3 => 'sig=',
                ];

                for ($i = 0; $i < count($params) - 1; ++$i) {
                    $baseUrl = '/blob/files/'.$this->files[0]['uuid'];

                    // first param needs ?
                    $connector = '?';

                    for ($j = 0; $j < count($params) - 1; ++$j) {
                        if ($i === $j) {
                            continue;
                        }

                        $baseUrl = $baseUrl.$connector.$params[$j];
                        // all other params need &
                        $connector = '&';
                    }

                    $payload = [
                        'ucs' => $this->generateSha256ChecksumFromUrl($baseUrl),
                    ];

                    $token = SignatureTools::createSignature($secret, $payload);

                    $file = new UploadedFile($this->files[0]['path'], $this->files[0]['name']);

                    $options = [
                        'headers' => [
                            'Authorization' => "Bearer $this->filesBearer",
                            'Accept' => 'application/ld+json',
                        ],
                        'extra' => [
                            'files' => [
                                'file' => $file,
                            ],
                        ],
                    ];

                    $client = $this->setUpClient();

                    $response = $client->request($action, $baseUrl.$token, $options);
                    $this->assertEquals(400, $response->getStatusCode());
                }
            }

            // =======================================================
            // POST file in prefix playground without creationTime, sig, action, bucketID, prefix, fileName, fileHash
            // =======================================================
            $fileName = $this->files[0]['name'];
            $fileHash = $this->files[0]['hash'];

            $params = [
                0 => "bucketIdentifier=$bucketID",
                1 => "prefix=$prefix",
                2 => "creationTime=$creationTime",
                3 => 'method=POST',
                4 => 'sig=',
            ];

            for ($i = 0; $i < count($params) - 1; ++$i) {
                $baseUrl = '/blob/files';

                // first param needs ?
                $connector = '?';

                for ($j = 0; $j < count($params) - 1; ++$j) {
                    if ($i === $j) {
                        continue;
                    }

                    $baseUrl = $baseUrl.$connector.$params[$j];
                    // all other params need &
                    $connector = '&';
                }

                $payload = [
                    'ucs' => $this->generateSha256ChecksumFromUrl($baseUrl),
                ];

                $token = SignatureTools::createSignature($secret, $payload);

                $options = [
                    'headers' => [
                        'Authorization' => "Bearer $this->filesBearer",
                        'Accept' => 'application/ld+json',
                        'Content-Type' => 'multipart/form-data',
                    ],
                    'extra' => [
                        [
                            'name' => 'file',
                            'contents' => $this->files[0]['content'],
                            'filename' => $fileName,
                        ],
                        [
                            'name' => 'fileName',
                            'contents' => $fileName,
                        ],
                        [
                            'name' => 'fileHash',
                            'contents' => $fileHash,
                        ],
                        [
                            'name' => 'notifyEmail',
                            'contents' => $notifyEmail,
                        ],
                        [
                            'name' => 'retentionDuration',
                            'contents' => $retentionDuration,
                        ],
                    ],
                ];

                $client = $this->setUpClient();

                $response = $client->request('POST', $baseUrl.$token, $options);
                $this->assertEquals(400, $response->getStatusCode());
            }

            // =======================================================
            // PATCH file in prefix playground without creationTime, sig, action, bucketID, prefix, fileName, fileHash
            // =======================================================
            $fileName = $this->files[0]['name'];

            $params = [
                0 => "bucketIdentifier=$bucketID",
                1 => "prefix=$prefix",
                2 => "creationTime=$creationTime",
                3 => 'method=PATCH',
                4 => "fileName=$fileName",
                5 => 'sig=',
            ];

            for ($i = 0; $i < count($params) - 1; ++$i) {
                $baseUrl = '/blob/files/'.$this->files[0]['uuid'];

                // first param needs ?
                $connector = '?';

                for ($j = 0; $j < count($params) - 1; ++$j) {
                    if ($i === $j) {
                        continue;
                    }

                    $baseUrl = $baseUrl.$connector.$params[$j];
                    // all other params need &
                    $connector = '&';
                }

                $options = [
                    'headers' => [
                        'Authorization' => "Bearer $this->filesBearer",
                        'Accept' => 'application/ld+json',
                        'Content-Type' => 'application/merge-patch+json',
                    ],
                    'body' => '{}',
                ];

                $client = $this->setUpClient();
                $response = $client->request('PATCH', $baseUrl, $options);
                $this->assertEquals(400, $response->getStatusCode());
            }
        } catch (\Throwable $e) {
            throw $e;
        }
    }

    /**
     * Integration test: correct signature with wrong checksum should lead to a error.
     */
    public function testOperationsWithCorrectSignatureButWrongChecksum(): void
    {
        try {
            $client = $this->setUpClient();
            /** @var BlobService $blobService */
            $blobService = $client->getContainer()->get(BlobService::class);
            $configService = $client->getContainer()->get(ConfigurationService::class);

            $bucket = $configService->getBuckets()[0];
            $secret = $bucket->getKey();
            $bucketID = $bucket->getBucketID();
            $prefix = 'playground';

            // =======================================================
            // POST file
            // =======================================================

            $creationTime = rawurlencode(date('c'));
            $fileName = $this->files[0]['name'];
            $fileHash = $this->files[0]['hash'];
            $notifyEmail = 'eugen.neuber@tugraz.at';
            $retentionDuration = $this->files[0]['retention'];
            $action = 'POST';

            $url = "/blob/files/?bucketIdentifier=$bucketID&creationTime=$creationTime&prefix=$prefix&method=$action&notifyEmail=$notifyEmail&deleteIn=$retentionDuration";

            $data = [
                'ucs' => $this->generateSha256ChecksumFromUrl($url),
            ];

            $token = SignatureTools::createSignature($secret, $data);

            $requestPost = Request::create($url.'&sig='.$token, 'POST',
                [
                    'fileName' => $fileName,
                    'fileHash' => $fileHash,
                ],
                [],
                [
                    'file' => new UploadedFile($this->files[0]['path'], $this->files[0]['name'], $this->files[0]['mime']),
                ],
                [],
                "HTTP_ACCEPT: application/ld+json\r\n"
                .'file='.base64_encode($this->files[0]['content'])
            );
            $c = new CreateFileDataAction($blobService, $configService);
            $fileData = $c->__invoke($requestPost);

            $this->assertNotNull($fileData);
            $this->assertEquals($prefix, $fileData->getPrefix(), 'File data prefix not correct.');
            $this->assertObjectHasProperty('identifier', $fileData, 'File data has no identifier.');
            $this->assertTrue(\uuid_is_valid($fileData->getIdentifier()), 'File data identifier is not a valid UUID.');
            $this->assertEquals($this->files[0]['name'], $fileData->getFileName(), 'File name not correct.');
            $this->files[0]['uuid'] = $fileData->getIdentifier();
            $identifier = $fileData->getIdentifier();
            $this->files[0]['created'] = $fileData->getDateCreated();
            $this->files[0]['until'] = $fileData->getDeleteAt();

            // =======================================================
            // Check all operations with wrong checksum (in that case missing the first / in the cs generation)
            // =======================================================
            $actions = [
                0 => 'GET',
                1 => 'DELETE',
            ];

            foreach ($actions as $action) {
                // url with missing / at the beginning to create a wrong checksum
                $baseUrl = "blob/files/$identifier?bucketIdentifier=$bucketID&creationTime=$creationTime&method=$action";

                $payload = [
                    'ucs' => $this->generateSha256ChecksumFromUrl($baseUrl),
                ];

                $token = SignatureTools::createSignature($secret, $payload);

                $options = [
                    'headers' => [
                        'Authorization' => "Bearer $this->filesBearer",
                        'Accept' => 'application/ld+json',
                    ],
                ];
                $client = $this->setUpClient();

                $response = $client->request($action, $baseUrl.'&sig='.$token, $options);
                $this->assertEquals(403, $response->getStatusCode());
            }

            $actions = [
                0 => 'GET',
            ];

            foreach ($actions as $action) {
                // url with missing / at the beginning to create a wrong checksum
                $baseUrl = "blob/files?bucketIdentifier=$bucketID&prefix=$prefix&creationTime=$creationTime&method=$action";

                $payload = [
                    'ucs' => $this->generateSha256ChecksumFromUrl($baseUrl),
                ];

                $token = SignatureTools::createSignature($secret, $payload);
                $client = $this->setUpClient();

                $response = $client->request($action, $baseUrl.'&sig='.$token, $options);
                $this->assertEquals(403, $response->getStatusCode());
            }

            $actions = [
                0 => 'POST',
            ];

            foreach ($actions as $action) {
                $fileHash = $this->files[0]['hash'];
                // url with missing / at the beginning to create a wrong checksum
                $baseUrl = "blob/files?bucketIdentifier=$bucketID&prefix=$prefix&creationTime=$creationTime&method=$action&fileName=test.txt&fileHash=$fileHash";

                $payload = [
                    'ucs' => $this->generateSha256ChecksumFromUrl($baseUrl),
                ];

                $token = SignatureTools::createSignature($secret, $payload);

                $file = new UploadedFile($this->files[0]['path'], $this->files[0]['name']);

                $client = $this->setUpClient();

                $response = $client->request('POST', $baseUrl.'&sig='.$token,
                    [
                        'headers' => [
                            'Content-Type' => 'multipart/form-data',
                            'Authorization' => "Bearer $this->filesBearer",
                        ],
                        'extra' => [
                            'files' => [
                                'file' => $file,
                            ],
                            'parameters' => [
                                'fileName' => $fileName,
                                'fileHash' => $fileHash,
                                'notifyEmail' => $notifyEmail,
                                'retentionDuration' => $retentionDuration,
                            ],
                        ],
                    ]
                );
                $this->assertEquals(403, $response->getStatusCode());
            }
        } catch (\Throwable $e) {
            throw $e;
        }
    }

    /**
     * Integration test: correct checksum with wrong signature should lead to a error.
     */
    public function testOperationsWithCorrectChecksumButWrongSignature(): void
    {
        try {
            $client = $this->setUpClient();
            /** @var BlobService $blobService */
            $blobService = $client->getContainer()->get(BlobService::class);
            $configService = $client->getContainer()->get(ConfigurationService::class);

            $bucket = $configService->getBuckets()[0];
            $secret = $bucket->getKey();
            $bucketID = $bucket->getBucketID();
            $prefix = 'playground';

            // =======================================================
            // POST file
            // =======================================================

            $creationTime = rawurlencode(date('c'));
            $fileName = $this->files[0]['name'];
            $fileHash = $this->files[0]['hash'];
            $notifyEmail = 'eugen.neuber@tugraz.at';
            $retentionDuration = $this->files[0]['retention'];
            $action = 'POST';

            $url = "/blob/files/?bucketIdentifier=$bucketID&creationTime=$creationTime&prefix=$prefix&method=$action&notifyEmail=$notifyEmail&deleteIn=$retentionDuration";

            $data = [
                'ucs' => $this->generateSha256ChecksumFromUrl($url),
            ];

            $token = SignatureTools::createSignature($secret, $data);

            $requestPost = Request::create($url.'&sig='.$token, 'POST',
                [
                    'fileName' => $fileName,
                    'fileHash' => $fileHash,
                ],
                [],
                [
                    'file' => new UploadedFile($this->files[0]['path'], $this->files[0]['name'], $this->files[0]['mime']),
                ],
                [],
                "HTTP_ACCEPT: application/ld+json\r\n"
                .'file='.base64_encode($this->files[0]['content'])
            );
            $c = new CreateFileDataAction($blobService, $configService);
            $fileData = $c->__invoke($requestPost);

            $this->assertNotNull($fileData);
            $this->assertEquals($prefix, $fileData->getPrefix(), 'File data prefix not correct.');
            $this->assertObjectHasProperty('identifier', $fileData, 'File data has no identifier.');
            $this->assertTrue(\uuid_is_valid($fileData->getIdentifier()), 'File data identifier is not a valid UUID.');
            $this->assertEquals($this->files[0]['name'], $fileData->getFileName(), 'File name not correct.');
            $this->files[0]['uuid'] = $fileData->getIdentifier();
            $identifier = $fileData->getIdentifier();
            $this->files[0]['created'] = $fileData->getDateCreated();
            $this->files[0]['until'] = $fileData->getDeleteAt();

            // =======================================================
            // Check all operations with wrong signature
            // =======================================================

            $actions = [
                0 => 'GET',
                1 => 'DELETE',
            ];

            foreach ($actions as $action) {
                // url with missing / at the beginning to create a wrong checksum
                $baseUrl = "/blob/files/$identifier?bucketIdentifier=$bucketID&creationTime=$creationTime&method=$action";

                $payload = [
                    'ucs' => $this->generateSha256ChecksumFromUrl($baseUrl),
                ];
                // get key of wrong bucket
                $bucket = $configService->getBuckets()[1];
                $secret = $bucket->getKey();

                $token = SignatureTools::createSignature($secret, $payload);

                $options = [
                    'headers' => [
                        'Authorization' => "Bearer $this->filesBearer",
                        'Accept' => 'application/ld+json',
                    ],
                ];

                $client = $this->setUpClient();

                $response = $client->request($action, $baseUrl.'&sig='.$token, $options);
                $this->assertEquals(403, $response->getStatusCode());
            }

            $actions = [
                0 => 'GET',
            ];

            foreach ($actions as $action) {
                // url with missing / at the beginning to create a wrong checksum
                $baseUrl = "/blob/files?bucketIdentifier=$bucketID&prefix=$prefix&creationTime=$creationTime&method=$action";

                $payload = [
                    'ucs' => $this->generateSha256ChecksumFromUrl($baseUrl),
                ];
                // get key of wrong bucket
                $bucket = $configService->getBuckets()[1];
                $secret = $bucket->getKey();

                $token = SignatureTools::createSignature($secret, $payload);

                $client = $this->setUpClient();

                $response = $client->request($action, $baseUrl.'&sig='.$token, $options);
                $this->assertEquals(403, $response->getStatusCode());
            }

            $actions = [
                0 => 'POST',
            ];

            foreach ($actions as $action) {
                $fileHash = $this->files[0]['hash'];
                // url with missing / at the beginning to create a wrong checksum
                $baseUrl = "/blob/files?bucketIdentifier=$bucketID&prefix=$prefix&creationTime=$creationTime&method=$action&fileName=test.txt&fileHash=$fileHash";

                $payload = [
                    'ucs' => $this->generateSha256ChecksumFromUrl($baseUrl),
                ];
                // get key of wrong bucket
                $bucket = $configService->getBuckets()[1];
                $secret = $bucket->getKey();

                $token = SignatureTools::createSignature($secret, $payload);

                $file = new UploadedFile($this->files[0]['path'], $this->files[0]['name']);

                $client = $this->setUpClient();

                $response = $client->request('POST', $baseUrl.'&sig='.$token,
                    [
                        'headers' => [
                            'Authorization' => "Bearer $this->filesBearer",
                            'Content-Type' => 'multipart/form-data',
                        ],
                        'extra' => [
                            'files' => [
                                'file' => $file,
                            ],
                            'parameters' => [
                                'fileName' => $fileName,
                                'fileHash' => $fileHash,
                                'notifyEmail' => $notifyEmail,
                                'retentionDuration' => $retentionDuration,
                            ],
                        ],
                    ]
                );
                $this->assertEquals(403, $response->getStatusCode());
            }
        } catch (\Throwable $e) {
            throw $e;
        }
    }

    /**
     * Integration test: overdue creationtime should return an error.
     */
    public function testOperationsWithOverdueCreationTime(): void
    {
        try {
            $client = $this->setUpClient();
            /** @var BlobService $blobService */
            $blobService = $client->getContainer()->get(BlobService::class);
            $configService = $client->getContainer()->get(ConfigurationService::class);

            $bucket = $configService->getBuckets()[0];
            $secret = $bucket->getKey();
            $bucketID = $bucket->getBucketID();
            $prefix = 'playground';

            // =======================================================
            // POST file
            // =======================================================

            $creationTime = rawurlencode(date('c'));
            $fileName = $this->files[0]['name'];
            $fileHash = $this->files[0]['hash'];
            $notifyEmail = 'eugen.neuber@tugraz.at';
            $retentionDuration = $this->files[0]['retention'];
            $action = 'POST';

            $url = "/blob/files/?bucketIdentifier=$bucketID&creationTime=$creationTime&prefix=$prefix&method=$action&notifyEmail=$notifyEmail&deleteIn=$retentionDuration";

            $data = [
                'ucs' => $this->generateSha256ChecksumFromUrl($url),
            ];

            $token = SignatureTools::createSignature($secret, $data);

            $requestPost = Request::create($url.'&sig='.$token, 'POST',
                [
                    'fileName' => $fileName,
                    'fileHash' => $fileHash,
                ],
                [],
                [
                    'file' => new UploadedFile($this->files[0]['path'], $this->files[0]['name'], $this->files[0]['mime']),
                ],
                [],
                "HTTP_ACCEPT: application/ld+json\r\n"
                .'file='.base64_encode($this->files[0]['content'])
                ."&fileName={$this->files[0]['name']}&prefix=$prefix&bucketIdentifier=$bucketID"
            );
            $c = new CreateFileDataAction($blobService, $configService);
            $fileData = $c->__invoke($requestPost);

            $this->assertNotNull($fileData);
            $this->assertEquals($prefix, $fileData->getPrefix(), 'File data prefix not correct.');
            $this->assertObjectHasProperty('identifier', $fileData, 'File data has no identifier.');
            $this->assertTrue(\uuid_is_valid($fileData->getIdentifier()), 'File data identifier is not a valid UUID.');
            $this->assertEquals($this->files[0]['name'], $fileData->getFileName(), 'File name not correct.');
            $this->files[0]['uuid'] = $fileData->getIdentifier();
            $identifier = $fileData->getIdentifier();
            $this->files[0]['created'] = $fileData->getDateCreated();
            $this->files[0]['until'] = $fileData->getDeleteAt();

            // =======================================================
            // Check all operations with overdue creationTime
            // =======================================================
            $actions = [
                0 => 'GET',
            ];

            $creationTime = rawurlencode(date('c', time() - 120));

            foreach ($actions as $action) {
                // url with missing / at the beginning to create a wrong checksum
                $baseUrl = "/blob/files/$identifier?bucketIdentifier=$bucketID&creationTime=$creationTime&method=$action";

                $payload = [
                    'ucs' => $this->generateSha256ChecksumFromUrl($baseUrl),
                ];

                $token = SignatureTools::createSignature($secret, $payload);

                $options = [
                    'headers' => [
                        'Authorization' => "Bearer $this->filesBearer",
                        'Accept' => 'application/ld+json',
                    ],
                ];

                $client = $this->setUpClient();

                $response = $client->request($action, $baseUrl.'&sig='.$token, $options);
                $this->assertEquals(403, $response->getStatusCode());
            }

            $actions = [
                0 => 'GET',
            ];

            foreach ($actions as $action) {
                // url with missing / at the beginning to create a wrong checksum
                $baseUrl = "/blob/files?bucketIdentifier=$bucketID&prefix=$prefix&creationTime=$creationTime&method=$action";

                $payload = [
                    'ucs' => $this->generateSha256ChecksumFromUrl($baseUrl),
                ];

                $token = SignatureTools::createSignature($secret, $payload);

                $client = $this->setUpClient();

                $response = $client->request($action, $baseUrl.'&sig='.$token, $options);
                $this->assertEquals(403, $response->getStatusCode());
            }

            $actions = [
                0 => 'POST',
            ];

            foreach ($actions as $action) {
                $fileHash = $this->files[0]['hash'];
                // url with missing / at the beginning to create a wrong checksum
                $baseUrl = "/blob/files?bucketIdentifier=$bucketID&prefix=$prefix&creationTime=$creationTime&method=$action&fileName=test.txt&fileHash=$fileHash";

                $payload = [
                    'ucs' => $this->generateSha256ChecksumFromUrl($baseUrl),
                ];

                $token = SignatureTools::createSignature($secret, $payload);

                $file = new UploadedFile($this->files[0]['path'], $this->files[0]['name']);

                $client = $this->setUpClient();

                $response = $client->request('POST', $baseUrl.'&sig='.$token,
                    [
                        'headers' => [
                            'Content-Type' => 'multipart/form-data',
                            'Authorization' => "Bearer $this->filesBearer",
                        ],
                        'extra' => [
                            'files' => [
                                'file' => $file,
                            ],
                            'parameters' => [
                                'fileName' => $fileName,
                                'fileHash' => $fileHash,
                                'notifyEmail' => $notifyEmail,
                                'retentionDuration' => $retentionDuration,
                            ],
                        ],
                    ]
                );
                $this->assertEquals(403, $response->getStatusCode());
            }
        } catch (\Throwable $e) {
            throw $e;
        }
    }

    /**
     * Integration test: Unconfigured bucket should return an error.
     */
    public function testOperationsWithUnconfiguredBucket(): void
    {
        try {
            $client = $this->setUpClient();
            /** @var BlobService $blobService */
            $blobService = $client->getContainer()->get(BlobService::class);
            $configService = $client->getContainer()->get(ConfigurationService::class);

            $bucket = $configService->getBuckets()[0];
            $secret = $bucket->getKey();
            $bucketID = $bucket->getBucketID();
            $prefix = 'playground';

            // =======================================================
            // POST file
            // =======================================================

            $creationTime = rawurlencode(date('c'));
            $fileName = $this->files[0]['name'];
            $fileHash = $this->files[0]['hash'];
            $notifyEmail = 'eugen.neuber@tugraz.at';
            $retentionDuration = $this->files[0]['retention'];
            $action = 'POST';

            $url = "/blob/files/?bucketIdentifier=$bucketID&creationTime=$creationTime&prefix=$prefix&method=$action&notifyEmail=$notifyEmail&deleteIn=$retentionDuration";

            $data = [
                'ucs' => $this->generateSha256ChecksumFromUrl($url),
            ];

            $token = SignatureTools::createSignature($secret, $data);

            $requestPost = Request::create($url.'&sig='.$token, 'POST',
                [
                    'fileName' => $fileName,
                    'fileHash' => $fileHash,
                ],
                [],
                [
                    'file' => new UploadedFile($this->files[0]['path'], $this->files[0]['name'], $this->files[0]['mime']),
                ],
                [],
                "HTTP_ACCEPT: application/ld+json\r\n"
                .'file='.base64_encode($this->files[0]['content'])
            );
            $c = new CreateFileDataAction($blobService, $configService);
            $fileData = $c->__invoke($requestPost);

            $this->assertNotNull($fileData);
            $this->assertEquals($prefix, $fileData->getPrefix(), 'File data prefix not correct.');
            $this->assertObjectHasProperty('identifier', $fileData, 'File data has no identifier.');
            $this->assertTrue(\uuid_is_valid($fileData->getIdentifier()), 'File data identifier is not a valid UUID.');
            $this->assertEquals($this->files[0]['name'], $fileData->getFileName(), 'File name not correct.');
            $this->files[0]['uuid'] = $fileData->getIdentifier();
            $identifier = $fileData->getIdentifier();
            $this->files[0]['created'] = $fileData->getDateCreated();
            $this->files[0]['until'] = $fileData->getDeleteAt();

            // =======================================================
            // Check all operations with unconfigured bucket
            // =======================================================
            $actions = [
                0 => 'GET',
                1 => 'DELETE',
            ];

            $bucketID = '2468';

            foreach ($actions as $action) {
                // url with missing / at the beginning to create a wrong checksum
                $baseUrl = "/blob/files/$identifier?bucketIdentifier=$bucketID&creationTime=$creationTime&method=$action";

                $payload = [
                    'ucs' => $this->generateSha256ChecksumFromUrl($baseUrl),
                ];

                $token = SignatureTools::createSignature($secret, $payload);

                $options = [
                    'headers' => [
                        'Authorization' => "Bearer $this->filesBearer",
                        'Accept' => 'application/ld+json',
                    ],
                ];

                $client = $this->setUpClient();

                $response = $client->request($action, $baseUrl.'&sig='.$token, $options);
                $this->assertEquals(400, $response->getStatusCode());
            }

            $actions = [
                0 => 'GET',
            ];

            foreach ($actions as $action) {
                // url with missing / at the beginning to create a wrong checksum
                $baseUrl = "/blob/files?bucketIdentifier=$bucketID&prefix=$prefix&creationTime=$creationTime&method=$action";

                $payload = [
                    'ucs' => $this->generateSha256ChecksumFromUrl($baseUrl),
                ];

                $token = SignatureTools::createSignature($secret, $payload);

                $client = $this->setUpClient();

                $response = $client->request($action, $baseUrl.'&sig='.$token, $options);
                $this->assertEquals(400, $response->getStatusCode());
            }

            $actions = [
                0 => 'POST',
            ];

            foreach ($actions as $action) {
                $fileHash = $this->files[0]['hash'];
                // url with missing / at the beginning to create a wrong checksum
                $baseUrl = "/blob/files?bucketIdentifier=$bucketID&prefix=$prefix&creationTime=$creationTime&method=$action&fileName=test.txt&fileHash=$fileHash";

                $payload = [
                    'ucs' => $this->generateSha256ChecksumFromUrl($baseUrl),
                ];

                $token = SignatureTools::createSignature($secret, $payload);

                $file = new UploadedFile($this->files[0]['path'], $this->files[0]['name']);

                $client = $this->setUpClient();

                $response = $client->request('POST', $baseUrl.'&sig='.$token,
                    [
                        'headers' => [
                            'Content-Type' => 'multipart/form-data',
                            'Authorization' => "Bearer $this->filesBearer",
                        ],
                        'extra' => [
                            'files' => [
                                'file' => $file,
                            ],
                        ],
                    ]
                );
                $this->assertEquals(400, $response->getStatusCode());
            }
        } catch (\Throwable $e) {
            throw $e;
        }
    }

    /**
     * Integration test: endpoint /id/download should lead to a 200 with included binary data.
     */
    public function testBinaryDownload(): void
    {
        try {
            $client = $this->setUpClient();
            /** @var BlobService $blobService */
            $blobService = $client->getContainer()->get(BlobService::class);
            $configService = $client->getContainer()->get(ConfigurationService::class);

            $bucket = $configService->getBuckets()[0];
            $secret = $bucket->getKey();
            $bucketID = $bucket->getBucketID();
            $prefix = 'playground';

            // =======================================================
            // POST two files
            // =======================================================

            for ($i = 0; $i < 2; ++$i) {
                $creationTime = rawurlencode(date('c'));
                $fileName = $this->files[$i]['name'];
                $fileHash = $this->files[$i]['hash'];
                $notifyEmail = 'eugen.neuber@tugraz.at';
                $retentionDuration = $this->files[$i]['retention'];
                $action = 'POST';

                $url = "/blob/files/?bucketIdentifier=$bucketID&creationTime=$creationTime&prefix=$prefix&method=$action&notifyEmail=$notifyEmail&deleteIn=$retentionDuration";

                $data = [
                    'ucs' => $this->generateSha256ChecksumFromUrl($url),
                ];

                $token = SignatureTools::createSignature($secret, $data);

                $requestPost = Request::create($url.'&sig='.$token, 'POST',
                    [
                        'fileName' => $fileName,
                        'fileHash' => $fileHash,
                    ],
                    [],
                    [
                        'file' => new UploadedFile($this->files[$i]['path'], $this->files[$i]['name'], $this->files[$i]['mime']),
                    ],
                    [],
                    "HTTP_ACCEPT: application/ld+json\r\n"
                    .'file='.base64_encode($this->files[$i]['content'])
                );
                $c = new CreateFileDataAction($blobService, $configService);
                $fileData = $c->__invoke($requestPost);

                $this->assertNotNull($fileData);
                $this->assertEquals($prefix, $fileData->getPrefix(), 'File data prefix not correct.');
                $this->assertObjectHasProperty('identifier', $fileData, 'File data has no identifier.');
                $this->assertTrue(\uuid_is_valid($fileData->getIdentifier()), 'File data identifier is not a valid UUID.');
                $this->assertEquals($this->files[$i]['name'], $fileData->getFileName(), 'File name not correct.');
                $this->files[$i]['uuid'] = $fileData->getIdentifier();
                $this->files[$i]['created'] = $fileData->getDateCreated();
                $this->files[$i]['until'] = $fileData->getDeleteAt();
            }

            // =======================================================
            // GET ONE file in prefix playground
            // =======================================================
            $url = '/blob/files/'.$this->files[0]['uuid']."/download?bucketIdentifier=$bucketID&prefix=$prefix&creationTime=$creationTime&includeData=1&includeDeleteAt=1&method=GET";

            $payload = [
                'ucs' => $this->generateSha256ChecksumFromUrl($url),
            ];

            $token = SignatureTools::createSignature($secret, $payload);

            $options = [
                'headers' => [
                    'Authorization' => "Bearer $this->filesBearer",
                    'Accept' => 'application/ld+json',
                ],
            ];

            $response = $client->request('GET', $url.'&sig='.$token, $options);
            $this->assertEquals(200, $response->getStatusCode());
            $this->assertEquals('string', gettype($response->getContent()));
            // check if the one created element is there
        } catch (\Throwable $e) {
            throw $e;
        }
    }

    /**
     * Integration test: missing param should lead to a 400 error.
     */
    public function testDownloadWithInvalidOrMissingParameters(): void
    {
        try {
            $client = $this->setUpClient();
            /** @var BlobService $blobService */
            $blobService = $client->getContainer()->get(BlobService::class);
            $configService = $client->getContainer()->get(ConfigurationService::class);

            $bucket = $configService->getBuckets()[0];
            $secret = $bucket->getKey();
            $bucketID = $bucket->getBucketID();
            $creationTime = rawurlencode(date('c'));
            $prefix = 'playground';

            // =======================================================
            // POST file
            // =======================================================

            $creationTime = rawurlencode(date('c'));
            $fileName = $this->files[0]['name'];
            $fileHash = $this->files[0]['hash'];
            $notifyEmail = 'eugen.neuber@tugraz.at';
            $retentionDuration = $this->files[0]['retention'];
            $action = 'POST';

            $url = "/blob/files/download?bucketIdentifier=$bucketID&creationTime=$creationTime&prefix=$prefix&method=$action&notifyEmail=$notifyEmail&deleteIn=$retentionDuration";

            $data = [
                'ucs' => $this->generateSha256ChecksumFromUrl($url),
            ];

            $token = SignatureTools::createSignature($secret, $data);

            $requestPost = Request::create($url.'&sig='.$token, 'POST',
                [
                    'fileName' => $fileName,
                    'fileHash' => $fileHash,
                ],
                [],
                [
                    'file' => new UploadedFile($this->files[0]['path'], $this->files[0]['name'], $this->files[0]['mime']),
                ],
                [],
                "HTTP_ACCEPT: application/ld+json\r\n"
                .'file='.base64_encode($this->files[0]['content'])
            );
            $c = new CreateFileDataAction($blobService, $configService);
            try {
                $fileData = $c->__invoke($requestPost);
            } catch (\Throwable $e) {
                throw $e;
            }

            $this->assertNotNull($fileData);
            $this->assertEquals($prefix, $fileData->getPrefix(), 'File data prefix not correct.');
            $this->assertObjectHasProperty('identifier', $fileData, 'File data has no identifier.');
            $this->assertTrue(\uuid_is_valid($fileData->getIdentifier()), 'File data identifier is not a valid UUID.');
            $this->assertEquals($this->files[0]['name'], $fileData->getFileName(), 'File name not correct.');
            $this->files[0]['uuid'] = $fileData->getIdentifier();
            $this->files[0]['created'] = $fileData->getDateCreated();
            $this->files[0]['until'] = $fileData->getDeleteAt();

            // =======================================================
            // GET download one file in prefix playground without creationTime, sig, action, bucketID
            // =======================================================
            $params = [
                0 => "bucketIdentifier=$bucketID",
                1 => "creationTime=$creationTime",
                2 => 'method=GET',
                3 => 'sig=',
            ];

            for ($i = 0; $i < count($params) - 1; ++$i) {
                $baseUrl = '/blob/files/'.$this->files[0]['uuid'].'/download';

                // first param needs ?
                $connector = '?';

                for ($j = 0; $j < count($params) - 1; ++$j) {
                    if ($i === $j) {
                        continue;
                    }

                    $baseUrl = $baseUrl.$connector.$params[$j];
                    // all other params need &
                    $connector = '&';
                }

                $payload = [
                    'ucs' => $this->generateSha256ChecksumFromUrl($baseUrl),
                ];

                $token = SignatureTools::createSignature($secret, $payload);

                $file = new UploadedFile($this->files[0]['path'], $this->files[0]['name']);

                $options = [
                    'headers' => [
                        'Authorization' => "Bearer $this->filesBearer",
                        'Accept' => 'application/ld+json',
                    ],
                    'extra' => [
                        'files' => [
                            'file' => $file,
                        ],
                    ],
                ];

                $client = $this->setUpClient();

                $response = $client->request('GET', $baseUrl.$token, $options);
                $this->assertEquals(400, $response->getStatusCode());
            }

            // =======================================================
            // Check download operations with overdue creationTime
            // =======================================================
            $creationTime = rawurlencode(date('c', time() - 120));

            $baseUrl = '/blob/files/'.$this->files[0]['uuid']."?bucketIdentifier=$bucketID&creationTime=$creationTime&method=GET";

            $payload = [
                'ucs' => $this->generateSha256ChecksumFromUrl($baseUrl),
            ];

            $token = SignatureTools::createSignature($secret, $payload);

            $options = [
                'headers' => [
                    'Authorization' => "Bearer $this->filesBearer",
                    'Accept' => 'application/ld+json',
                ],
            ];

            $client = $this->setUpClient();

            $response = $client->request('GET', $baseUrl.'&sig='.$token, $options);
            $this->assertEquals(403, $response->getStatusCode());

            // =======================================================
            // Check download with invalid action
            // =======================================================
            $baseUrl = '/blob/files/'.$this->files[0]['uuid'];
            $url = SignatureUtils::getSignedUrl($baseUrl, $secret, $bucketID, 'DELETE');
            $client = $this->setUpClient();
            $response = $client->request('GET', $url, $options);
            $this->assertEquals(405, $response->getStatusCode());
        } catch (\Throwable $e) {
            throw $e;
        }
    }

    public function testMetadataBackupJob(): void
    {
        try {
            $client = $this->setUpClient();

            /** @var AuthorizationService $authService */
            $authService = static::getContainer()->get(AuthorizationService::class);

            $bucket = $this->getBucketConfig($client);

            // *** POST TESTS ***

            $url = $this->getMetadataBackupJobPostUrl($bucket->getBucketId());

            // test without bearer
            $options = [
                'headers' => [
                    'accept' => 'application/ld+json',
                    'Content-Type' => 'application/ld+json',
                ],
                'body' => '{}',
            ];
            $response = $client->request('POST', $url, $options);
            $this->assertEquals(401, $response->getStatusCode());

            TestAuthorizationService::setUp($authService, TestClient::TEST_USER_IDENTIFIER, ['SCOPE_BLOB_METADATA_BACKUP_AND_RESTORE' => false]);

            // test with bearer without permission
            $options = [
                'headers' => [
                    'accept' => 'application/ld+json',
                    'Content-Type' => 'application/ld+json',
                    'Authorization' => "Bearer $this->filesBearer",
                ],
                'body' => '{}',
            ];
            $response = $client->request('POST', $url, $options);
            $this->assertEquals(403, $response->getStatusCode());

            TestAuthorizationService::setUp($authService, TestClient::TEST_USER_IDENTIFIER, ['SCOPE_BLOB_METADATA_BACKUP_AND_RESTORE' => true]);
            $options = [
                'headers' => [
                    'accept' => 'application/ld+json',
                    'Content-Type' => 'application/ld+json',
                    'Authorization' => "Bearer $this->filesBearer",
                ],
                'body' => '{}',
            ];
            $response = $client->request('POST', $url, $options);

            $this->assertEquals(202, $response->getStatusCode());

            $data = json_decode($response->getContent(), true, 512, JSON_THROW_ON_ERROR);

            $this->assertArrayHasKey('status', $data);
            $this->assertArrayHasKey('bucketId', $data);
            $this->assertArrayHasKey('started', $data);
            $jobId = $data['identifier'];
            $this->assertNotEquals(MetadataBackupJob::JOB_STATUS_ERROR, $data['status']);
            $this->assertNotEquals(MetadataBackupJob::JOB_STATUS_CANCELLED, $data['status']);

            // *** GET ITEM TESTS ***

            $url = $this->getMetadataBackupJobGetItemUrl(json_decode($response->getContent())->identifier);

            // test without bearer
            $options = [
                'headers' => [
                    'accept' => 'application/ld+json',
                    'Content-Type' => 'application/ld+json',
                ],
            ];
            $response = $client->request('GET', $url, $options);
            $this->assertEquals(401, $response->getStatusCode());

            TestAuthorizationService::setUp($authService, TestClient::TEST_USER_IDENTIFIER, ['SCOPE_BLOB_METADATA_BACKUP_AND_RESTORE' => false]);

            // test without wrong scope
            $options = [
                'headers' => [
                    'accept' => 'application/ld+json',
                    'Content-Type' => 'application/ld+json',
                    'Authorization' => "Bearer $this->filesBearer",
                ],
            ];
            $response = $client->request('GET', $url, $options);
            $this->assertEquals(403, $response->getStatusCode());

            TestAuthorizationService::setUp($authService, TestClient::TEST_USER_IDENTIFIER, ['SCOPE_BLOB_METADATA_BACKUP_AND_RESTORE' => true]);

            $response = $client->request('GET', $url, $options);
            $this->assertEquals(200, $response->getStatusCode());
            $data = json_decode($response->getContent(), true, 512, JSON_THROW_ON_ERROR);
            $this->assertNotEquals(MetadataBackupJob::JOB_STATUS_ERROR, $data['status']);
            $this->assertNotEquals(MetadataBackupJob::JOB_STATUS_CANCELLED, $data['status']);

            // *** GET PAGE TESTS ***
            $url = $this->getMetadataBackupJobGetPageUrl($bucket->getBucketId());

            // test without bearer
            $options = [
                'headers' => [
                    'accept' => 'application/ld+json',
                    'Content-Type' => 'application/ld+json',
                ],
            ];
            $response = $client->request('GET', $url, $options);
            $this->assertEquals(401, $response->getStatusCode());

            TestAuthorizationService::setUp($authService, TestClient::TEST_USER_IDENTIFIER, ['SCOPE_BLOB_METADATA_BACKUP_AND_RESTORE' => false]);

            // test without wrong scope
            $options = [
                'headers' => [
                    'accept' => 'application/ld+json',
                    'Content-Type' => 'application/ld+json',
                    'Authorization' => "Bearer $this->filesBearer",
                ],
            ];
            $response = $client->request('GET', $url, $options);
            $this->assertEquals(403, $response->getStatusCode());

            TestAuthorizationService::setUp($authService, TestClient::TEST_USER_IDENTIFIER, ['SCOPE_BLOB_METADATA_BACKUP_AND_RESTORE' => true]);

            $response = $client->request('GET', $url, $options);
            $this->assertEquals(200, $response->getStatusCode());
            $data = json_decode($response->getContent(), true, 512, JSON_THROW_ON_ERROR);
            $this->assertEquals(1, count($data['hydra:member']));
            $this->assertEquals($jobId, $data['hydra:member'][0]['identifier']);

            // *** DELETE TESTS ***
            $url = $this->getMetadataBackupJobGetItemUrl($jobId);

            // test without bearer
            $options = [
                'headers' => [
                    'accept' => 'application/ld+json',
                    'Content-Type' => 'application/ld+json',
                ],
            ];
            $response = $client->request('DELETE', $url, $options);
            $this->assertEquals(401, $response->getStatusCode());

            TestAuthorizationService::setUp($authService, TestClient::TEST_USER_IDENTIFIER, ['SCOPE_BLOB_METADATA_BACKUP_AND_RESTORE' => false]);

            // test without wrong scope
            $options = [
                'headers' => [
                    'accept' => 'application/ld+json',
                    'Content-Type' => 'application/ld+json',
                    'Authorization' => "Bearer $this->filesBearer",
                ],
            ];
            $response = $client->request('DELETE', $url, $options);
            $this->assertEquals(403, $response->getStatusCode());

            TestAuthorizationService::setUp($authService, TestClient::TEST_USER_IDENTIFIER, ['SCOPE_BLOB_METADATA_BACKUP_AND_RESTORE' => true]);

            $response = $client->request('DELETE', $url, $options);
            $this->assertEquals(204, $response->getStatusCode());

            $url = $this->getMetadataBackupJobGetPageUrl($bucket->getBucketId());

            $response = $client->request('GET', $url, $options);
            $this->assertEquals(404, $response->getStatusCode());
        } catch (\Throwable $e) {
            throw $e;
        }
    }

    public function testMetadataRestoreJob(): void
    {
        try {
            $client = $this->setUpClient();
            /** @var BlobService $blobService */
            $blobService = $client->getContainer()->get(BlobService::class);

            /** @var AuthorizationService $authService */
            $authService = static::getContainer()->get(AuthorizationService::class);

            $bucket = $this->getBucketConfig($client);

            // POST backupJob to use for restore tests
            $url = $this->getMetadataBackupJobPostUrl($bucket->getBucketId());

            TestAuthorizationService::setUp($authService, TestClient::TEST_USER_IDENTIFIER, ['SCOPE_BLOB_METADATA_BACKUP_AND_RESTORE' => true]);
            $options = [
                'headers' => [
                    'accept' => 'application/ld+json',
                    'Content-Type' => 'application/ld+json',
                    'Authorization' => "Bearer $this->filesBearer",
                ],
                'body' => '{}',
            ];
            $response = $client->request('POST', $url, $options);
            $this->assertEquals(202, $response->getStatusCode());

            $data = json_decode($response->getContent(), true, 512, JSON_THROW_ON_ERROR);
            $backupId = $data['identifier'];
            $url = $this->getMetadataBackupJobGetItemUrl($data['identifier']);

            $handler = new MessageHandler($blobService);

            while ($data['status'] === MetadataBackupJob::JOB_STATUS_RUNNING) {
                $response = $client->request('GET', $url, $options);
                $this->assertEquals(200, $response->getStatusCode());
                $data = json_decode($response->getContent(), true, 512, JSON_THROW_ON_ERROR);
                $backupJob = $blobService->getMetadataBackupJobById($data['identifier']);
                // manually handle task as it doesnt automatically work in tests
                $backupTask = new MetadataBackupTask($backupJob);
                $handler->handleBackupTask($backupTask);
            }

            // *** POST TESTS ***

            $url = $this->getMetadataRestoreJobPostUrl($backupId);

            // test without bearer
            $options = [
                'headers' => [
                    'accept' => 'application/ld+json',
                    'Content-Type' => 'application/ld+json',
                ],
                'body' => '{}',
            ];
            $response = $client->request('POST', $url, $options);
            $this->assertEquals(401, $response->getStatusCode());

            TestAuthorizationService::setUp($authService, TestClient::TEST_USER_IDENTIFIER, ['SCOPE_BLOB_METADATA_BACKUP_AND_RESTORE' => false]);

            // test with bearer without permission
            $options = [
                'headers' => [
                    'accept' => 'application/ld+json',
                    'Content-Type' => 'application/ld+json',
                    'Authorization' => "Bearer $this->filesBearer",
                ],
                'body' => '{}',
            ];
            $response = $client->request('POST', $url, $options);
            $this->assertEquals(403, $response->getStatusCode());

            TestAuthorizationService::setUp($authService, TestClient::TEST_USER_IDENTIFIER, ['SCOPE_BLOB_METADATA_BACKUP_AND_RESTORE' => true]);
            $options = [
                'headers' => [
                    'accept' => 'application/ld+json',
                    'Content-Type' => 'application/ld+json',
                    'Authorization' => "Bearer $this->filesBearer",
                ],
                'body' => '{}',
            ];
            $response = $client->request('POST', $url, $options);
            $this->assertEquals(202, $response->getStatusCode());

            $data = json_decode($response->getContent(), true, 512, JSON_THROW_ON_ERROR);

            $this->assertArrayHasKey('status', $data);
            $this->assertArrayHasKey('bucketId', $data);
            $this->assertArrayHasKey('started', $data);
            $this->assertArrayHasKey('metadataBackupJobId', $data);

            $this->assertNotEquals(MetadataBackupJob::JOB_STATUS_ERROR, $data['status']);
            $this->assertNotEquals(MetadataBackupJob::JOB_STATUS_CANCELLED, $data['status']);

            // *** GET ITEM TESTS ***

            $url = $this->getMetadataRestoreJobGetItemUrl(json_decode($response->getContent())->identifier);

            // test without bearer
            $options = [
                'headers' => [
                    'accept' => 'application/ld+json',
                    'Content-Type' => 'application/ld+json',
                ],
            ];
            $response = $client->request('GET', $url, $options);
            $this->assertEquals(401, $response->getStatusCode());

            TestAuthorizationService::setUp($authService, TestClient::TEST_USER_IDENTIFIER, ['SCOPE_BLOB_METADATA_BACKUP_AND_RESTORE' => false]);

            // test without wrong scope
            $options = [
                'headers' => [
                    'accept' => 'application/ld+json',
                    'Content-Type' => 'application/ld+json',
                    'Authorization' => "Bearer $this->filesBearer",
                ],
            ];
            $response = $client->request('GET', $url, $options);
            $this->assertEquals(403, $response->getStatusCode());

            TestAuthorizationService::setUp($authService, TestClient::TEST_USER_IDENTIFIER, ['SCOPE_BLOB_METADATA_BACKUP_AND_RESTORE' => true]);

            $response = $client->request('GET', $url, $options);
            $this->assertEquals(200, $response->getStatusCode());
            $data = json_decode($response->getContent(), true, 512, JSON_THROW_ON_ERROR);
            $this->assertNotEquals(MetadataBackupJob::JOB_STATUS_ERROR, $data['status']);
            $this->assertNotEquals(MetadataBackupJob::JOB_STATUS_CANCELLED, $data['status']);
            while ($data['status'] === MetadataBackupJob::JOB_STATUS_RUNNING) {
                $response = $client->request('GET', $url, $options);
                $this->assertEquals(200, $response->getStatusCode());
                $data = json_decode($response->getContent(), true, 512, JSON_THROW_ON_ERROR);
                $restoreJob = $blobService->getMetadataRestoreJobById($data['identifier']);
                // manually handle task as it doesnt automatically work in tests
                $restoreTask = new MetadataRestoreTask($restoreJob);
                $handler->handleRestoreTask($restoreTask);
            }

            $this->assertEquals(MetadataBackupJob::JOB_STATUS_FINISHED, $data['status']);
            $jobId = $data['identifier'];

            // *** GET PAGE TESTS ***
            $url = $this->getMetadataRestoreJobGetPageUrl($bucket->getBucketId());

            // test without bearer
            $options = [
                'headers' => [
                    'accept' => 'application/ld+json',
                    'Content-Type' => 'application/ld+json',
                ],
            ];
            $response = $client->request('GET', $url, $options);
            $this->assertEquals(401, $response->getStatusCode());

            TestAuthorizationService::setUp($authService, TestClient::TEST_USER_IDENTIFIER, ['SCOPE_BLOB_METADATA_BACKUP_AND_RESTORE' => false]);

            // test without wrong scope
            $options = [
                'headers' => [
                    'accept' => 'application/ld+json',
                    'Content-Type' => 'application/ld+json',
                    'Authorization' => "Bearer $this->filesBearer",
                ],
            ];
            $response = $client->request('GET', $url, $options);
            $this->assertEquals(403, $response->getStatusCode());

            TestAuthorizationService::setUp($authService, TestClient::TEST_USER_IDENTIFIER, ['SCOPE_BLOB_METADATA_BACKUP_AND_RESTORE' => true]);

            $response = $client->request('GET', $url, $options);
            $this->assertEquals(200, $response->getStatusCode());
            $data = json_decode($response->getContent(), true, 512, JSON_THROW_ON_ERROR);
            $this->assertEquals(1, count($data['hydra:member']));
            $this->assertEquals($jobId, $data['hydra:member'][0]['identifier']);

            // *** DELETE TESTS ***
            $url = $this->getMetadataRestoreJobGetItemUrl($jobId);

            // test without bearer
            $options = [
                'headers' => [
                    'accept' => 'application/ld+json',
                    'Content-Type' => 'application/ld+json',
                ],
            ];
            $response = $client->request('DELETE', $url, $options);
            $this->assertEquals(401, $response->getStatusCode());

            TestAuthorizationService::setUp($authService, TestClient::TEST_USER_IDENTIFIER, ['SCOPE_BLOB_METADATA_BACKUP_AND_RESTORE' => false]);

            // test without wrong scope
            $options = [
                'headers' => [
                    'accept' => 'application/ld+json',
                    'Content-Type' => 'application/ld+json',
                    'Authorization' => "Bearer $this->filesBearer",
                ],
            ];
            $response = $client->request('DELETE', $url, $options);
            $this->assertEquals(403, $response->getStatusCode());

            TestAuthorizationService::setUp($authService, TestClient::TEST_USER_IDENTIFIER, ['SCOPE_BLOB_METADATA_BACKUP_AND_RESTORE' => true]);

            $response = $client->request('DELETE', $url, $options);
            $this->assertEquals(204, $response->getStatusCode());

            $url = $this->getMetadataRestoreJobGetPageUrl($bucket->getBucketId());

            $response = $client->request('GET', $url, $options);
            $this->assertEquals(404, $response->getStatusCode());
        } catch (\Throwable $e) {
            throw $e;
        }
    }

    public function testBucketLock(): void
    {
        try {
            $client = $this->setUpClient();

            /** @var AuthorizationService $authService */
            $authService = static::getContainer()->get(AuthorizationService::class);

            $bucket = $this->getBucketConfig($client);

            /* *** POST TESTS *** */

            $url = $this->getBucketLockPostUrl($bucket->getBucketId());

            $lockBody = [
                'getLock' => true,
                'postLock' => false,
                'patchLock' => false,
                'deleteLock' => false,
            ];

            $lockBody = json_encode($lockBody);

            // test without bearer
            $options = [
                'headers' => [
                    'accept' => 'application/ld+json',
                    'Content-Type' => 'application/ld+json',
                ],
                'body' => $lockBody,
            ];
            $response = $client->request('POST', $url, $options);
            $this->assertEquals(401, $response->getStatusCode());

            TestAuthorizationService::setUp($authService, TestClient::TEST_USER_IDENTIFIER, ['SCOPE_BLOB_METADATA_BACKUP_AND_RESTORE' => false]);

            // test with bearer without permission
            $options = [
                'headers' => [
                    'accept' => 'application/ld+json',
                    'Content-Type' => 'application/ld+json',
                    'Authorization' => "Bearer $this->filesBearer",
                ],
                'body' => $lockBody,
            ];
            $response = $client->request('POST', $url, $options);
            $this->assertEquals(403, $response->getStatusCode());

            TestAuthorizationService::setUp($authService, TestClient::TEST_USER_IDENTIFIER, ['SCOPE_BLOB_METADATA_BACKUP_AND_RESTORE' => true]);
            $options = [
                'headers' => [
                    'accept' => 'application/ld+json',
                    'Content-Type' => 'application/ld+json',
                    'Authorization' => "Bearer $this->filesBearer",
                ],
                'body' => $lockBody,
            ];
            $response = $client->request('POST', $url, $options);
            $this->assertEquals(201, $response->getStatusCode());

            $data = json_decode($response->getContent(), true, 512, JSON_THROW_ON_ERROR);

            $this->assertArrayHasKey('getLock', $data);
            $this->assertArrayHasKey('postLock', $data);
            $this->assertArrayHasKey('patchLock', $data);
            $this->assertArrayHasKey('deleteLock', $data);

            $this->assertEquals(true, $data['getLock']);
            $this->assertEquals(false, $data['postLock']);
            $this->assertEquals(false, $data['patchLock']);
            $this->assertEquals(false, $data['deleteLock']);

            $bucketLockId = $data['identifier'];

            /* *** GET ITEM TESTS *** */

            $url = $this->getBucketLockGetItemUrl($bucketLockId);

            // test without bearer
            $options = [
                'headers' => [
                    'accept' => 'application/ld+json',
                    'Content-Type' => 'application/ld+json',
                ],
            ];
            $response = $client->request('GET', $url, $options);
            $this->assertEquals(401, $response->getStatusCode());

            TestAuthorizationService::setUp($authService, TestClient::TEST_USER_IDENTIFIER, ['SCOPE_BLOB_METADATA_BACKUP_AND_RESTORE' => false]);

            // test without wrong scope
            $options = [
                'headers' => [
                    'accept' => 'application/ld+json',
                    'Content-Type' => 'application/ld+json',
                    'Authorization' => "Bearer $this->filesBearer",
                ],
            ];
            $response = $client->request('GET', $url, $options);
            $this->assertEquals(403, $response->getStatusCode());

            TestAuthorizationService::setUp($authService, TestClient::TEST_USER_IDENTIFIER, ['SCOPE_BLOB_METADATA_BACKUP_AND_RESTORE' => true]);

            $response = $client->request('GET', $url, $options);
            $this->assertEquals(200, $response->getStatusCode());
            $data = json_decode($response->getContent(), true, 512, JSON_THROW_ON_ERROR);

            $this->assertEquals(true, $data['getLock']);
            $this->assertEquals(false, $data['postLock']);
            $this->assertEquals(false, $data['patchLock']);
            $this->assertEquals(false, $data['deleteLock']);

            /* *** GET PAGE TESTS *** */
            $url = $this->getBucketLockGetPageUrl($bucket->getBucketId());

            // test without bearer
            $options = [
                'headers' => [
                    'accept' => 'application/ld+json',
                    'Content-Type' => 'application/ld+json',
                ],
            ];
            $response = $client->request('GET', $url, $options);
            $this->assertEquals(401, $response->getStatusCode());

            TestAuthorizationService::setUp($authService, TestClient::TEST_USER_IDENTIFIER, ['SCOPE_BLOB_METADATA_BACKUP_AND_RESTORE' => false]);

            // test without wrong scope
            $options = [
                'headers' => [
                    'accept' => 'application/ld+json',
                    'Content-Type' => 'application/ld+json',
                    'Authorization' => "Bearer $this->filesBearer",
                ],
            ];
            $response = $client->request('GET', $url, $options);
            $this->assertEquals(403, $response->getStatusCode());

            TestAuthorizationService::setUp($authService, TestClient::TEST_USER_IDENTIFIER, ['SCOPE_BLOB_METADATA_BACKUP_AND_RESTORE' => true]);

            $response = $client->request('GET', $url, $options);
            $this->assertEquals(200, $response->getStatusCode());
            $data = json_decode($response->getContent(), true, 512, JSON_THROW_ON_ERROR);
            $this->assertEquals(1, count($data['hydra:member']));

            /* *** DELETE TESTS *** */
            $url = $this->getBucketLockGetItemUrl($bucketLockId);

            // test without bearer
            $options = [
                'headers' => [
                    'accept' => 'application/ld+json',
                    'Content-Type' => 'application/ld+json',
                ],
            ];
            $response = $client->request('DELETE', $url, $options);
            $this->assertEquals(401, $response->getStatusCode());

            TestAuthorizationService::setUp($authService, TestClient::TEST_USER_IDENTIFIER, ['SCOPE_BLOB_METADATA_BACKUP_AND_RESTORE' => false]);

            // test without wrong scope
            $options = [
                'headers' => [
                    'accept' => 'application/ld+json',
                    'Content-Type' => 'application/ld+json',
                    'Authorization' => "Bearer $this->filesBearer",
                ],
            ];
            $response = $client->request('DELETE', $url, $options);
            $this->assertEquals(403, $response->getStatusCode());

            TestAuthorizationService::setUp($authService, TestClient::TEST_USER_IDENTIFIER, ['SCOPE_BLOB_METADATA_BACKUP_AND_RESTORE' => true]);

            $response = $client->request('DELETE', $url, $options);
            $this->assertEquals(204, $response->getStatusCode());

            $url = $this->getBucketLockGetPageUrl($bucket->getBucketId());

            $response = $client->request('GET', $url, $options);
            $data = json_decode($response->getContent(), true, 512, JSON_THROW_ON_ERROR);
            $this->assertEquals(200, $response->getStatusCode());
            $this->assertEquals(0, count($data['hydra:member']));
        } catch (\Throwable $e) {
            throw $e;
        }
    }

    private function getMetadataBackupJobPostUrl(string $bucketIdentifier): string
    {
        return "$this->metadataBackupJobBaseUrl?bucketIdentifier=$bucketIdentifier";
    }

    private function getMetadataBackupJobGetItemUrl(string $identifier): string
    {
        return "$this->metadataBackupJobBaseUrl/$identifier";
    }

    private function getMetadataBackupJobGetPageUrl(string $bucketIdentifier, string $page = '1', string $perPage = '30'): string
    {
        return "$this->metadataBackupJobBaseUrl?bucketIdentifier=$bucketIdentifier&page=$page&perPage=$perPage";
    }

    private function getMetadataRestoreJobPostUrl(string $bucketIdentifier): string
    {
        return "$this->metadataRestoreJobBaseUrl?metadataBackupJobId=$bucketIdentifier";
    }

    private function getMetadataRestoreJobGetItemUrl(string $identifier): string
    {
        return "$this->metadataRestoreJobBaseUrl/$identifier";
    }

    private function getMetadataRestoreJobGetPageUrl(string $bucketIdentifier, string $page = '1', string $perPage = '30'): string
    {
        return "$this->metadataRestoreJobBaseUrl?bucketIdentifier=$bucketIdentifier&page=$page&perPage=$perPage";
    }

    private function getBucketLockPostUrl(string $bucketIdentifier): string
    {
        return "$this->bucketLockBaseUrl?bucketIdentifier=$bucketIdentifier";
    }

    private function getBucketLockGetItemUrl(string $identifier): string
    {
        return "$this->bucketLockBaseUrl/$identifier";
    }

    private function getBucketLockGetPageUrl(string $bucketIdentifier, string $page = '1', string $perPage = '30'): string
    {
        return "$this->bucketLockBaseUrl?bucketIdentifier=$bucketIdentifier&page=$page&perPage=$perPage";
    }

    private function generateSha256ChecksumFromUrl($url): string
    {
        return hash('sha256', $url);
    }
}<|MERGE_RESOLUTION|>--- conflicted
+++ resolved
@@ -20,11 +20,8 @@
 use Dbp\Relay\BlobLibrary\Helpers\SignatureTools;
 use Dbp\Relay\CoreBundle\Exception\ApiError;
 use Dbp\Relay\CoreBundle\TestUtils\AbstractApiTest;
-<<<<<<< HEAD
-=======
 use Dbp\Relay\CoreBundle\TestUtils\TestAuthorizationService;
 use Dbp\Relay\CoreBundle\TestUtils\TestClient;
->>>>>>> 6e84fa5a
 use Doctrine\ORM\EntityManagerInterface;
 use Symfony\Component\EventDispatcher\EventDispatcher;
 use Symfony\Component\HttpFoundation\File\UploadedFile;
@@ -56,13 +53,8 @@
      */
     protected function setUp(): void
     {
-<<<<<<< HEAD
         parent::setUp();
         BlobApiTest::setUp($this->testClient->getContainer());
-=======
-        $kernel = self::bootKernel();
-        parent::setUp();
->>>>>>> 6e84fa5a
         $this->files = [
             0 => [
                 'name' => $n = 'test.txt',
@@ -94,13 +86,9 @@
 
     protected function setUpClient(): Client
     {
-<<<<<<< HEAD
-        $client = $this->testClient->getClient();
-=======
         $this->testClient->setUpUser(TestClient::TEST_USER_IDENTIFIER, [], [], token: $this->filesBearer);
         $client = $this->testClient->getClient();
         $client->disableReboot(); // allows multiple requests for one client
->>>>>>> 6e84fa5a
         $this->entityManager = BlobApiTest::setUp($client->getContainer());
 
         return $client;
@@ -125,14 +113,11 @@
 
             $options = [
                 'headers' => [
-<<<<<<< HEAD
-=======
                     'Authorization' => "Bearer $this->filesBearer",
->>>>>>> 6e84fa5a
                     'Accept' => 'application/ld+json',
                 ],
             ];
-            $response = $this->testClient->request('GET', $url, $options);
+            $response = $client->request('GET', $url, $options);
 
             $this->assertEquals(200, $response->getStatusCode());
 
